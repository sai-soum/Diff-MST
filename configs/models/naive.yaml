model:
  class_path: mst.system.System
  init_args:
    generate_mix: true
    active_eq_epoch: 0
    active_compressor_epoch: 0
    active_fx_bus_epoch: 1000
<<<<<<< HEAD
    active_master_bus_epoch: 1000
=======
    active_master_bus_epoch: 0

>>>>>>> 1aef74be
    use_track_loss : false
    use_mix_loss : true
    use_param_loss : false

    mix_fn: mst.mixing.naive_random_mix
    mix_console:
      class_path: mst.modules.AdvancedMixConsole
      init_args:
        sample_rate: 44100
        input_min_gain_db: -48.0
        input_max_gain_db: 48.0
        output_min_gain_db: -48.0
        output_max_gain_db: 48.0
        eq_min_gain_db: -12.0
        eq_max_gain_db: 12.0
        min_pan: 0.0
        max_pan: 1.0
    model:
      class_path: mst.modules.MixStyleTransferModel
      init_args:
        track_encoder: 
          class_path: mst.modules.SpectrogramEncoder
          init_args:
            embed_dim: 512
            n_fft: 2048
            hop_length: 512
            input_batchnorm: false
        mix_encoder: 
          class_path: mst.modules.SpectrogramEncoder
          init_args:
            embed_dim: 512
            n_fft: 2048
            hop_length: 512
            input_batchnorm: false
        controller:
          class_path: mst.modules.TransformerController
          init_args:
            embed_dim: 512
            num_track_control_params: 27
            num_fx_bus_control_params: 25
            num_master_bus_control_params: 26
            num_layers: 12
            nhead: 8
       
    loss: 
      class_path: auraloss.freq.MultiResolutionSTFTLoss
      init_args:
        fft_sizes: 
        - 512
        - 2048
        - 8192
        hop_sizes: 
        - 256 
        - 1024
        - 4096
        win_lengths:
        - 512
        - 2048
        - 8192


    <|MERGE_RESOLUTION|>--- conflicted
+++ resolved
@@ -5,12 +5,7 @@
     active_eq_epoch: 0
     active_compressor_epoch: 0
     active_fx_bus_epoch: 1000
-<<<<<<< HEAD
     active_master_bus_epoch: 1000
-=======
-    active_master_bus_epoch: 0
-
->>>>>>> 1aef74be
     use_track_loss : false
     use_mix_loss : true
     use_param_loss : false
