import math
import torch
from typing import Callable, Optional, List
from torchaudio.pipelines import HDEMUCS_HIGH_MUSDB_PLUS
from mst.panns import Cnn14

from dasp_pytorch.functional import (
    gain,
    stereo_panner,
    compressor,
    parametric_eq,
    stereo_bus,
    noise_shaped_reverberation,
)


class MixStyleTransferModel(torch.nn.Module):
    def __init__(
        self,
        track_encoder: torch.nn.Module,
        mix_encoder: torch.nn.Module,
        controller: torch.nn.Module,
        sum_and_diff: bool = False,
    ) -> None:
        super().__init__()
        self.track_encoder = track_encoder
        self.mix_encoder = mix_encoder
        self.controller = controller
        self.sum_and_diff = sum_and_diff

    def forward(
        self,
        tracks: torch.torch.Tensor,
        ref_mix: torch.torch.Tensor,
        track_padding_mask: Optional[torch.Tensor] = None,
    ):
        bs, num_tracks, seq_len = tracks.size()

        # first process the tracks
        track_embeds = self.track_encoder(tracks.view(bs * num_tracks, 1, -1))
        track_embeds = track_embeds.view(bs, num_tracks, -1)  # restore
        #print(ref_mix.shape)

        # compute mid/side from the reference mix
        if self.sum_and_diff:
            ref_mix_mid = ref_mix[..., 0:1, :] + ref_mix[..., 1:2, :]
            ref_mix_side = ref_mix[..., 0:1, :] - ref_mix[..., 1:2, :]
            # print(ref_mix_mid.shape)
            # print(ref_mix_side.shape)

            # process the reference mix

            mid_embeds = self.mix_encoder(ref_mix_mid)
            side_embeds = self.mix_encoder(ref_mix_side)
            mix_embeds = torch.stack((mid_embeds, side_embeds), dim=1)
        else:
            mix_embeds = self.mix_encoder(ref_mix.view(bs * 2, 1, -1))
            mix_embeds = mix_embeds.view(bs, 2, -1)  # restore

        # controller will predict mix parameters for each stem based on embeds
        track_params, fx_bus_params, master_bus_params = self.controller(
            track_embeds,
            mix_embeds,
            track_padding_mask,
        )

        return (
            track_params,
            fx_bus_params,
            master_bus_params,
        )


def denormalize(norm_val, max_val, min_val):
    return (norm_val * (max_val - min_val)) + min_val


def normalize(val, min_val, max_val):
    return (val - min_val) / (max_val - min_val)


def denormalize_parameters(param_dict: dict, param_ranges: dict):
    """Given parameters on (0,1) restore them to the ranges expected by the effect."""
    denorm_param_dict = {}
    for effect_name, effect_param_dict in param_dict.items():
        denorm_param_dict[effect_name] = {}
        for param_name, param_tensor in effect_param_dict.items():
            # check for out of range parameters
            if param_tensor.min() < 0 or param_tensor.max() > 1:
                raise ValueError(
                    f"Parameter {param_name} of effect {effect_name} is out of range."
                )

            param_val_denorm = denormalize(
                param_tensor,
                param_ranges[effect_name][param_name][1],
                param_ranges[effect_name][param_name][0],
            )
            denorm_param_dict[effect_name][param_name] = param_val_denorm
    return denorm_param_dict


class AdvancedMixConsole(torch.nn.Module):
    def __init__(
        self,
        sample_rate: float,
        input_min_gain_db: float = -48.0,
        input_max_gain_db: float = 48.0,
        output_min_gain_db: float = -48.0,
        output_max_gain_db: float = 48.0,
        min_send_db: float = -80.0,
        max_send_db: float = +12.0,
        eq_min_gain_db: float = -12.0,
        eq_max_gain_db: float = 12.0,
        min_pan: float = 0.0,
        max_pan: float = 1.0,
        reverb_min_band_gain: float = 0.0,
        reverb_max_band_gain: float = 1.0,
        reverb_min_band_decay: float = 0.0,
        reverb_max_band_decay: float = 1.0,
    ):
        super().__init__()
        self.sample_rate = sample_rate
        self.param_ranges = {
            "input_fader": {"gain_db": (input_min_gain_db, input_max_gain_db)},
            "output_fader": {"gain_db": (output_min_gain_db, output_max_gain_db)},
            "parametric_eq": {
                "low_shelf_gain_db": (eq_min_gain_db, eq_max_gain_db),
                "low_shelf_cutoff_freq": (20, 2000),
                "low_shelf_q_factor": (0.1, 5.0),
                "band0_gain_db": (eq_min_gain_db, eq_max_gain_db),
                "band0_cutoff_freq": (80, 2000),
                "band0_q_factor": (0.1, 5.0),
                "band1_gain_db": (eq_min_gain_db, eq_max_gain_db),
                "band1_cutoff_freq": (2000, 8000),
                "band1_q_factor": (0.1, 5.0),
                "band2_gain_db": (eq_min_gain_db, eq_max_gain_db),
                "band2_cutoff_freq": (8000, 12000),
                "band2_q_factor": (0.1, 5.0),
                "band3_gain_db": (eq_min_gain_db, eq_max_gain_db),
                "band3_cutoff_freq": (12000, (sample_rate // 2) - 1000),
                "band3_q_factor": (0.1, 5.0),
                "high_shelf_gain_db": (eq_min_gain_db, eq_max_gain_db),
                "high_shelf_cutoff_freq": (6000, (sample_rate // 2) - 1000),
                "high_shelf_q_factor": (0.1, 5.0),
            },
            "compressor": {
                "threshold_db": (-60.0, 0.0),
                "ratio": (1.0, 10.0),
                "attack_ms": (5.0, 250.0),
                "release_ms": (10.0, 250.0),
                "knee_db": (3.0, 12.0),
                "makeup_gain_db": (0.0, 6.0),
            },
            "reverberation": {
                "band0_gain": (reverb_min_band_gain, reverb_max_band_gain),
                "band1_gain": (reverb_min_band_gain, reverb_max_band_gain),
                "band2_gain": (reverb_min_band_gain, reverb_max_band_gain),
                "band3_gain": (reverb_min_band_gain, reverb_max_band_gain),
                "band4_gain": (reverb_min_band_gain, reverb_max_band_gain),
                "band5_gain": (reverb_min_band_gain, reverb_max_band_gain),
                "band6_gain": (reverb_min_band_gain, reverb_max_band_gain),
                "band7_gain": (reverb_min_band_gain, reverb_max_band_gain),
                "band8_gain": (reverb_min_band_gain, reverb_max_band_gain),
                "band9_gain": (reverb_min_band_gain, reverb_max_band_gain),
                "band10_gain": (reverb_min_band_gain, reverb_max_band_gain),
                "band11_gain": (reverb_min_band_gain, reverb_max_band_gain),
                "band0_decay": (reverb_min_band_decay, reverb_max_band_decay),
                "band1_decay": (reverb_min_band_decay, reverb_max_band_decay),
                "band2_decay": (reverb_min_band_decay, reverb_max_band_decay),
                "band3_decay": (reverb_min_band_decay, reverb_max_band_decay),
                "band4_decay": (reverb_min_band_decay, reverb_max_band_decay),
                "band5_decay": (reverb_min_band_decay, reverb_max_band_decay),
                "band6_decay": (reverb_min_band_decay, reverb_max_band_decay),
                "band7_decay": (reverb_min_band_decay, reverb_max_band_decay),
                "band8_decay": (reverb_min_band_decay, reverb_max_band_decay),
                "band9_decay": (reverb_min_band_decay, reverb_max_band_decay),
                "band10_decay": (reverb_min_band_decay, reverb_max_band_decay),
                "band11_decay": (reverb_min_band_decay, reverb_max_band_decay),
                "mix": (0.0, 1.0),
            },
            "fx_bus": {"send_db": (min_send_db, max_send_db)},
            "stereo_panner": {"pan": (min_pan, max_pan)},
        }
        self.num_track_control_params = 27
        self.num_fx_bus_control_params = 25
        self.num_master_bus_control_params = 26

    def forward_mix_console(
        self,
        tracks: torch.torch.Tensor,
        track_param_dict: dict,
        fx_bus_param_dict: dict,
        master_bus_param_dict: dict,
        use_track_input_fader: bool = True,
        use_track_eq: bool = True,
        use_track_compressor: bool = True,
        use_track_panner: bool = True,
        use_fx_bus: bool = True,
        use_master_bus: bool = True,
        use_output_fader: bool = True,
    ):
        """

        Args:
            tracks (torch.torch.Tensor): Audio tracks with shape (bs, num_tracks, seq_len)
            track_param_dict (dict): Denormalized parameter values for the gain, eq, compressor, and panner
            fx_bus_param_dict (dict): Denormalized parameter values for the fx bus
            master_bus_param_dict (dict): Denormalized parameter values for the master bus
            use_track_input_fader (bool): Whether to apply gain to the tracks
            use_track_eq (bool): Whether to apply eq to the tracks
            use_track_compressor (bool): Whether to apply compressor to the tracks
            use_track_panner (bool): Whether to apply panner to the tracks
            use_fx_bus (bool): Whether to apply fx bus to the tracks
            use_master_bus (bool): Whether to apply master bus to the tracks.
            use_output_fader (bool): Whether to apply gain to the tracks.

        Returns:
            mixed_tracks (torch.Tensor): Mixed tracks with shape (bs, num_tracks, seq_len)
            master_bus (torch.Tensor): Final stereo mix of the input tracks with shape (bs, 2, seq_len)

        """
        bs, num_tracks, seq_len = tracks.shape

        # move all tracks to batch dim for parallel processing
        tracks = tracks.view(-1, 1, seq_len)

        if tracks.sum() == 0:
            print("tracks is 0")
            print(tracks)

        # apply effects in series but all tracks at once
        if use_track_input_fader:
            tracks = gain(
                tracks,
                self.sample_rate,
                **track_param_dict["input_fader"],
            )
        if use_track_eq:
            tracks = parametric_eq(
                tracks,
                self.sample_rate,
                **track_param_dict["parametric_eq"],
            )
            if tracks.sum() == 0:
                print("eq is 0")
                print(tracks)
        if use_track_compressor:
            tracks = compressor(
                tracks,
                self.sample_rate,
                **track_param_dict["compressor"],
                lookahead_samples=2048,
            )
            if tracks.sum() == 0:
                print("compressor is 0")
                print(tracks)

        # restore tracks to original shape
        tracks = tracks.view(bs, num_tracks, seq_len)

        # restore tracks to original shape
        tracks = tracks.view(bs, num_tracks, seq_len)

        if use_track_panner:
            tracks = stereo_panner(
                tracks,
                self.sample_rate,
                **track_param_dict["stereo_panner"],
            )
        else:
            tracks = tracks.unsqueeze(1).repeat(1, 2, 1)

        # create stereo bus via summing
        master_bus = tracks.sum(dim=2)  # bs, 2, seq_len

        # apply stereo reveberation on an fx bus
        if use_fx_bus:
            fx_bus = stereo_bus(tracks, self.sample_rate, **track_param_dict["fx_bus"])
            fx_bus = noise_shaped_reverberation(
                fx_bus,
                self.sample_rate,
                **fx_bus_param_dict["reverberation"],
                num_samples=65536,
                num_bandpass_taps=1023,
            )
            master_bus += fx_bus

        if use_master_bus:
            # process Left channel
            master_bus = gain(
                master_bus,
                self.sample_rate,
                **master_bus_param_dict["input_fader"],
            )
            master_bus = parametric_eq(
                master_bus,
                self.sample_rate,
                **master_bus_param_dict["parametric_eq"],
            )

            # apply compressor to both channels
            master_bus = compressor(
                master_bus,
                self.sample_rate,
                **master_bus_param_dict["compressor"],
                lookahead_samples=1024,
            )

        if use_output_fader:
            master_bus = gain(
                master_bus,
                self.sample_rate,
                **master_bus_param_dict["output_fader"],
            )

        return tracks, master_bus

    def forward(
        self,
        tracks: torch.torch.Tensor,
        track_params: torch.torch.Tensor,
        fx_bus_params: torch.torch.Tensor,
        master_bus_params: torch.torch.Tensor,
        use_track_input_fader: bool = True,
        use_track_eq: bool = True,
        use_track_compressor: bool = True,
        use_track_panner: bool = True,
        use_master_bus: bool = True,
        use_fx_bus: bool = True,
        use_output_fader: bool = True,
    ):
        """Create a mix given a set of tracks and corresponding mixing parameters (0,1)

        Args:
            tracks (torch.torch.Tensor): Audio tracks with shape (bs, num_tracks, seq_len)
            track_params (torch.torch.Tensor): Parameter torch.Tensor with shape (bs, num_tracks, num_track_control_params)
            fx_bus_params (torch.torch.Tensor): Parameter torch.Tensor with shape (bs, num_fx_bus_control_params)
            master_bus_params (torch.torch.Tensor): Parameter torch.Tensor with shape (bs, num_master_bus_control_params)
            use_track_input_fader (bool): Whether to apply gain to the tracks
            use_track_eq (bool): Whether to apply eq to the tracks
            use_track_compressor (bool): Whether to apply compressor to the tracks
            use_track_panner (bool): Whether to apply panner to the tracks
            use_fx_bus (bool): Whether to apply fx bus to the tracks
            use_master_bus (bool): Whether to apply master bus to the tracks.
            use_output_fader (bool): Whether to apply gain to the tracks.

        Returns:
            mixed_tracks (torch.torch.Tensor): Mixed tracks with shape (bs, num_tracks, seq_len)
            mix (torch.torch.Tensor): Final stereo mix of the input tracks with shape (bs, 2, seq_len)
            track_param_dict (dict): Denormalized track parameter values.
            fx_bus_param_dict (dict): Denormalized fx bus parameter values.
            master_bus_param_dict (dict): Denormalized master bus parameter values.
        """
        # extract and denormalize the parameters
        track_param_dict = {
            "input_fader": {
                "gain_db": track_params[..., 0],
            },
            "parametric_eq": {
                "low_shelf_gain_db": track_params[..., 1],
                "low_shelf_cutoff_freq": track_params[..., 2],
                "low_shelf_q_factor": track_params[..., 3],
                "band0_gain_db": track_params[..., 4],
                "band0_cutoff_freq": track_params[..., 5],
                "band0_q_factor": track_params[..., 6],
                "band1_gain_db": track_params[..., 7],
                "band1_cutoff_freq": track_params[..., 8],
                "band1_q_factor": track_params[..., 9],
                "band2_gain_db": track_params[..., 10],
                "band2_cutoff_freq": track_params[..., 11],
                "band2_q_factor": track_params[..., 12],
                "band3_gain_db": track_params[..., 13],
                "band3_cutoff_freq": track_params[..., 14],
                "band3_q_factor": track_params[..., 15],
                "high_shelf_gain_db": track_params[..., 16],
                "high_shelf_cutoff_freq": track_params[..., 17],
                "high_shelf_q_factor": track_params[..., 18],
            },
            # release and attack time must be the same
            "compressor": {
                "threshold_db": track_params[..., 19],
                "ratio": track_params[..., 20],
                "attack_ms": track_params[..., 21],
                "release_ms": track_params[..., 22],
                "knee_db": track_params[..., 23],
                "makeup_gain_db": track_params[..., 24],
            },
            "stereo_panner": {
                "pan": track_params[..., 25],
            },
            "fx_bus": {
                "send_db": track_params[..., 26],
            },
        }

        fx_bus_param_dict = {
            "reverberation": {
                "band0_gain": fx_bus_params[..., 0],
                "band1_gain": fx_bus_params[..., 1],
                "band2_gain": fx_bus_params[..., 2],
                "band3_gain": fx_bus_params[..., 3],
                "band4_gain": fx_bus_params[..., 4],
                "band5_gain": fx_bus_params[..., 5],
                "band6_gain": fx_bus_params[..., 6],
                "band7_gain": fx_bus_params[..., 7],
                "band8_gain": fx_bus_params[..., 8],
                "band9_gain": fx_bus_params[..., 9],
                "band10_gain": fx_bus_params[..., 10],
                "band11_gain": fx_bus_params[..., 11],
                "band0_decay": fx_bus_params[..., 12],
                "band1_decay": fx_bus_params[..., 13],
                "band2_decay": fx_bus_params[..., 14],
                "band3_decay": fx_bus_params[..., 15],
                "band4_decay": fx_bus_params[..., 16],
                "band5_decay": fx_bus_params[..., 17],
                "band6_decay": fx_bus_params[..., 18],
                "band7_decay": fx_bus_params[..., 19],
                "band8_decay": fx_bus_params[..., 20],
                "band9_decay": fx_bus_params[..., 21],
                "band10_decay": fx_bus_params[..., 22],
                "band11_decay": fx_bus_params[..., 23],
                "mix": torch.ones_like(fx_bus_params[..., 24]),
            },
        }

        master_bus_param_dict = {
            "parametric_eq": {
                "low_shelf_gain_db": master_bus_params[..., 0],
                "low_shelf_cutoff_freq": master_bus_params[..., 1],
                "low_shelf_q_factor": master_bus_params[..., 2],
                "band0_gain_db": master_bus_params[..., 3],
                "band0_cutoff_freq": master_bus_params[..., 4],
                "band0_q_factor": master_bus_params[..., 5],
                "band1_gain_db": master_bus_params[..., 6],
                "band1_cutoff_freq": master_bus_params[..., 7],
                "band1_q_factor": master_bus_params[..., 8],
                "band2_gain_db": master_bus_params[..., 9],
                "band2_cutoff_freq": master_bus_params[..., 10],
                "band2_q_factor": master_bus_params[..., 11],
                "band3_gain_db": master_bus_params[..., 12],
                "band3_cutoff_freq": master_bus_params[..., 13],
                "band3_q_factor": master_bus_params[..., 14],
                "high_shelf_gain_db": master_bus_params[..., 15],
                "high_shelf_cutoff_freq": master_bus_params[..., 16],
                "high_shelf_q_factor": master_bus_params[..., 17],
            },
            # release and attack time must be the same
            "compressor": {
                "threshold_db": master_bus_params[..., 18],
                "ratio": master_bus_params[..., 19],
                "attack_ms": master_bus_params[..., 20],
                "release_ms": master_bus_params[..., 21],
                "knee_db": master_bus_params[..., 22],
                "makeup_gain_db": master_bus_params[..., 23],
            },
            "output_fader": {
                "gain_db": master_bus_params[..., 24],
            },
            "input_fader": {
                "gain_db": master_bus_params[..., 25],
            },
        }

        track_param_dict = denormalize_parameters(track_param_dict, self.param_ranges)
        fx_bus_param_dict = denormalize_parameters(fx_bus_param_dict, self.param_ranges)
        master_bus_param_dict = denormalize_parameters(
            master_bus_param_dict, self.param_ranges
        )

        mixed_tracks, mix = self.forward_mix_console(
            tracks,
            track_param_dict,
            fx_bus_param_dict,
            master_bus_param_dict,
            use_track_input_fader=use_track_input_fader,
            use_track_eq=use_track_eq,
            use_track_compressor=use_track_compressor,
            use_track_panner=use_track_panner,
            use_fx_bus=use_fx_bus,
            use_master_bus=use_master_bus,
            use_output_fader=use_output_fader,
        )
        return (
            mixed_tracks,
            mix,
            track_param_dict,
            fx_bus_param_dict,
            master_bus_param_dict,
        )


class Remixer(torch.nn.Module):
    def __init__(self, sample_rate: int) -> None:
        super().__init__()
        self.sample_rate = sample_rate

        # load source separation model
        bundle = HDEMUCS_HIGH_MUSDB_PLUS
        self.stem_separator = bundle.get_model()
        self.stem_separator.eval()
        # get sources list
        self.sources_list = list(self.stem_separator.sources)

    def forward(self, x: torch.Tensor, mix_console: torch.nn.Module):
        """Take a tensor of mixes, separate, and then remix.

        Args:
            x (torch.Tensor): Tensor of mixes with shape (batch, 2, samples)
            mix_console (torch.nn.Module): MixConsole module

        Returns:
            remix (torch.Tensor): Tensor of remixes with shape (batch, 2, samples)
            track_params (torch.Tensor): Tensor of track params with shape (batch, 8, num_track_control_params)
            fx_bus_params (torch.Tensor): Tensor of fx bus params with shape (batch, num_fx_bus_control_params)
            master_bus_params (torch.Tensor): Tensor of master bus params with shape (batch, num_master_bus_control_params)
        """
        bs, chs, seq_len = x.size()

        # separate
        with torch.no_grad():
            sources = self.stem_separator(x)  # bs, 4, 2, seq_len
        sum_mix = sources.sum(dim=1)  # bs, 2, seq_len

        # convert sources to mono tracks
        tracks = sources.view(bs, 8, -1)

        # provide some headroom before mixing
        tracks *= 10 ** (-48.0 / 20.0)

        # generate random mix parameters
        track_params = torch.rand(bs, 8, mix_console.num_track_control_params).type_as(
            x
        )
        fx_bus_params = torch.rand(bs, mix_console.num_fx_bus_control_params).type_as(x)
        master_bus_params = torch.rand(
            bs, mix_console.num_master_bus_control_params
        ).type_as(x)

        # the forward expects params in range of (0,1)
        with torch.no_grad():
            result = mix_console(
                tracks,
                track_params,
                fx_bus_params,
                master_bus_params,
                use_output_fader=False,
            )

        # get the remix
        remix = result[1]

        # clip via tanh if above 4.0
        remix = torch.tanh((1 / 4.0) * remix)
        remix *= 4.0

        return remix, track_params, fx_bus_params, master_bus_params


class ParameterProjector(torch.nn.Module):
    def __init__(
        self,
        embed_dim: int,
        num_tracks: int,
        num_track_control_params: int,
        num_fx_bus_control_params: int,
        num_master_bus_control_params: int,
    ):
        super().__init__()
        self.embed_dim = embed_dim
        self.num_tracks = num_tracks

        self.track_projector = torch.nn.Linear(
            embed_dim,
            num_tracks * num_track_control_params,
        )
        self.fx_bus_projector = torch.nn.Linear(
            embed_dim,
            num_fx_bus_control_params,
        )
        self.master_bus_projector = torch.nn.Linear(
            embed_dim,
            num_master_bus_control_params,
        )

    def forward(self, z: torch.Tensor):
        bs, embed_dim = z.size()

        track_params = torch.sigmoid(self.track_projector(z))
        track_params = track_params.view(bs, self.num_tracks, -1)
        fx_bus_params = torch.sigmoid(self.fx_bus_projector(z))
        master_bus_params = torch.sigmoid(self.master_bus_projector(z))

        return track_params, fx_bus_params, master_bus_params


class WaveformEncoder(torch.nn.Module):

    def __init__(
        self,
        n_inputs=1,
        embed_dim: int = 1024,
        encoder_batchnorm: bool = True,
    ):
        super().__init__()
        self.n_inputs = n_inputs
        self.embed_dim = embed_dim
        self.encoder_batchnorm = encoder_batchnorm
        self.model = TCN(n_inputs, embed_dim)

    def forward(self, x: torch.Tensor):
        return self.model(x)


class PositionalEncoding(torch.nn.Module):
    def __init__(self, d_model: int, dropout: float = 0.1, max_len: int = 1024):
        super().__init__()
        self.dropout = torch.nn.Dropout(p=dropout)
        position = torch.arange(max_len).unsqueeze(1)
        div_term = torch.exp(
            torch.arange(0, d_model, 2) * (-math.log(10000.0) / d_model)
        )
        pe = torch.zeros(max_len, 1, d_model)
        pe[:, 0, 0::2] = torch.sin(position * div_term)
        pe[:, 0, 1::2] = torch.cos(position * div_term)
        self.register_buffer("pe", pe)

    def forward(self, x: torch.Tensor) -> torch.Tensor:
        """
        Arguments:
            x: Tensor, shape ``[seq_len, batch_size, embedding_dim]``
        """
        x = x + self.pe[: x.size(0)]
        return self.dropout(x)


class WaveformTransformerEncoder(torch.nn.Module):
    def __init__(
        self,
        n_inputs: int = 1,
        block_size: int = 1024,
        embed_dim: int = 512,
        nhead: int = 8,
        num_layers: int = 12,
    ) -> None:
        super().__init__()
        self.block_size = block_size

        self.cls = torch.nn.Parameter(torch.randn(1, 1, block_size))
        self.pos_encoding = PositionalEncoding(embed_dim)

        encoder_layer = torch.nn.TransformerEncoderLayer(
            d_model=block_size,
            nhead=nhead,
            batch_first=True,
        )
        self.model = torch.nn.TransformerEncoder(
            encoder_layer,
            num_layers=num_layers,
        )

    def forward(self, x: torch.Tensor):
        bs, chs, seq_len = x.size()
        # chunk the input waveform into non-overlapping blocks
        x = x.unfold(-1, self.block_size, self.block_size)

        # move channels to sequence dim
        x = x.view(bs, chs * x.shape[-2], x.shape[-1])

        # add cls token
        cls_token = self.cls.repeat(bs, 1, 1)
        x = torch.cat([cls_token, x], dim=1)

        z = self.model(x)

        return z[:, 0, :]


<<<<<<< HEAD
class SpectrogramEncoder(torch.nn.Module):

    def __init__(
        self,
        n_inputs=1,
        embed_dim: int = 1024,
        encoder_batchnorm: bool = True,
    ):
        super().__init__()
        self.n_inputs = n_inputs
        self.embed_dim = embed_dim
        self.encoder_batchnorm = encoder_batchnorm
        self.model = TCN(n_inputs, embed_dim)

    def forward(self, x: torch.Tensor):
        return self.model(x)


=======
>>>>>>> f05754f0
class PositionalEncoding(torch.nn.Module):
    def __init__(self, d_model: int, dropout: float = 0.1, max_len: int = 1024):
        super().__init__()
        self.dropout = torch.nn.Dropout(p=dropout)
        position = torch.arange(max_len).unsqueeze(1)
        div_term = torch.exp(
            torch.arange(0, d_model, 2) * (-math.log(10000.0) / d_model)
        )
        pe = torch.zeros(max_len, 1, d_model)
        pe[:, 0, 0::2] = torch.sin(position * div_term)
        pe[:, 0, 1::2] = torch.cos(position * div_term)
        self.register_buffer("pe", pe)

    def forward(self, x: torch.Tensor) -> torch.Tensor:
        """
        Arguments:
            x: Tensor, shape ``[seq_len, batch_size, embedding_dim]``
        """
        x = x + self.pe[: x.size(0)]
        return self.dropout(x)


class WaveformTransformerEncoder(torch.nn.Module):
    def __init__(
        self,
        n_inputs: int = 1,
        block_size: int = 1024,
        embed_dim: int = 512,
        nhead: int = 8,
        num_layers: int = 12,
    ) -> None:
        super().__init__()
        self.block_size = block_size

        self.cls = torch.nn.Parameter(torch.randn(1, 1, block_size))
        self.pos_encoding = PositionalEncoding(embed_dim)

        encoder_layer = torch.nn.TransformerEncoderLayer(
            d_model=block_size,
            nhead=nhead,
            batch_first=True,
        )
        self.model = torch.nn.TransformerEncoder(
            encoder_layer,
            num_layers=num_layers,
        )

    def forward(self, x: torch.Tensor):
        bs, chs, seq_len = x.size()
        # chunk the input waveform into non-overlapping blocks
        x = x.unfold(-1, self.block_size, self.block_size)

        # move channels to sequence dim
        x = x.view(bs, chs * x.shape[-2], x.shape[-1])

        # add cls token
        cls_token = self.cls.repeat(bs, 1, 1)
        x = torch.cat([cls_token, x], dim=1)

        z = self.model(x)

        return z[:, 0, :]


class SpectrogramEncoder(torch.nn.Module):
    def __init__(
        self,
        embed_dim: int = 128,
        n_inputs: int = 1,
        n_fft: int = 2048,
        hop_length: int = 512,
        input_batchnorm: bool = False,
        encoder_batchnorm: bool = True,
    ) -> None:
        super().__init__()
        self.embed_dim = embed_dim
        self.n_inputs = n_inputs
        self.n_fft = n_fft
        self.hop_length = hop_length
        self.input_batchnorm = input_batchnorm
        window_length = int(n_fft)
        self.register_buffer("window", torch.hann_window(window_length=window_length))

        # self.model = torchvision.models.resnet.resnet18(num_classes=embed_dim)
        self.model = Cnn14(
            n_inputs=n_inputs,
            num_classes=embed_dim,
            use_batchnorm=encoder_batchnorm,
        )

        if self.input_batchnorm:
            self.bn = torch.nn.BatchNorm2d(3)

    def forward(self, x: torch.torch.Tensor) -> torch.torch.Tensor:
        """Process waveform as a spectrogram and return single embedding.

        Args:
            x (torch.torch.Tensor): Monophonic waveform torch.Tensor of shape (bs, chs, seq_len).

        Returns:
            embed (torch.Tenesor): Embedding torch.Tensor of shape (bs, embed_dim)
        """

        bs, chs, seq_len = x.size()

        # move channels to batch dim
        x = x.view(-1, seq_len)

        X = torch.stft(
            x,
            n_fft=self.n_fft,
            hop_length=self.hop_length,
            window=self.window,
            return_complex=True,
        )

        X = X.view(bs, chs, X.shape[-2], X.shape[-1])

        X = torch.pow(X.abs() + 1e-8, 0.3)
        # X = X.repeat(1, 3, 1, 1)  # add dummy channels (3)

        # apply normalization
        if self.input_batchnorm:
            X = self.bn(X)

        # process with CNN
        embeds = self.model(X)
        # print(embeds.shape)
        return embeds


class TransformerController(torch.nn.Module):
    def __init__(
        self,
        embed_dim: int,
        num_track_control_params: int,
        num_fx_bus_control_params: int,
        num_master_bus_control_params: int,
        num_layers: int = 6,
        nhead: int = 8,
        use_fx_bus: bool = False,
        use_master_bus: bool = False,
    ) -> None:
        """Transformer based Controller that predicts mix parameters given track and reference mix embeddings.

        Args:
            embed_dim (int): Embedding dim for tracks and mix.
            num_control_params (int): Number of control parameters for each track.
            num_layers (int): Number of Transformer layers.
            nhead (int): Number of attention heads in each layer.
            use_fx_bus (bool): Whether to use the FX bus.
            use_master_bus (bool): Whether to use the master bus.
        """
        super().__init__()
        self.embed_dim = embed_dim
        self.num_track_control_params = num_track_control_params
        self.num_fx_bus_control_params = num_fx_bus_control_params
        self.num_master_bus_control_params = num_master_bus_control_params
        self.num_layers = num_layers
        self.nhead = nhead
        self.use_fx_bus = use_fx_bus
        self.use_master_bus = use_master_bus

        self.track_embedding = torch.nn.Parameter(torch.randn(1, 1, embed_dim))
        self.mix_embedding = torch.nn.Parameter(torch.randn(1, 2, embed_dim))
        self.fx_bus_embedding = torch.nn.Parameter(torch.randn(1, 1, embed_dim))
        self.master_bus_embedding = torch.nn.Parameter(torch.randn(1, 1, embed_dim))

        encoder_layer = torch.nn.TransformerEncoderLayer(
            d_model=embed_dim, nhead=nhead, batch_first=True, dropout=0.0
        )
        self.transformer_encoder = torch.nn.TransformerEncoder(
            encoder_layer,
            num_layers=num_layers,
        )

        self.track_projection = torch.nn.Linear(embed_dim, num_track_control_params)
        self.fx_bus_projection = torch.nn.Linear(embed_dim, num_fx_bus_control_params)
        self.master_bus_projection = torch.nn.Linear(
            embed_dim, num_master_bus_control_params
        )

    def forward(
        self,
        track_embeds: torch.torch.Tensor,
        mix_embeds: torch.torch.Tensor,
        track_padding_mask: Optional[torch.Tensor] = None,
    ):
        """Predict mix parameters given track and reference mix embeddings.

        Args:
            track_embeds (torch.torch.Tensor): Embeddings for each track with shape (bs, num_tracks, embed_dim)
            mix_embeds (torch.torch.Tensor): Embeddings for the reference mix with shape (bs, 2, embed_dim)
            track_padding_mask (Optional[torch.Tensor]): Mask for the track embeddings with shape (bs, num_tracks)

        Returns:
            pred_track_params (torch.torch.Tensor): Predicted track parameters with shape (bs, num_tracks, num_control_params)
            pred_fx_bus_params (torch.torch.Tensor): Predicted fx bus parameters with shape (bs, num_fx_bus_control_params)
            pred_master_bus_params (torch.torch.Tensor): Predicted master bus parameters with shape (bs, num_master_bus_control_params)
        """
        bs, num_tracks, embed_dim = track_embeds.size()

        # apply learned embeddings to both input embeddings
        track_embeds += self.track_embedding.repeat(bs, num_tracks, 1)
        mix_embeds += self.mix_embedding.repeat(bs, 1, 1)

        # concat embeds into single "sequence"
        embeds = torch.cat((track_embeds, mix_embeds), dim=1)  # bs, seq_len, embed_dim
        embeds = torch.cat((embeds, self.fx_bus_embedding.repeat(bs, 1, 1)), dim=1)
        embeds = torch.cat((embeds, self.master_bus_embedding.repeat(bs, 1, 1)), dim=1)

        # add to padding mask for mix_embeds, fx and master bus so they are attended to
        if track_padding_mask is not None:
            track_padding_mask = torch.cat(
                (
                    track_padding_mask,
                    torch.zeros(bs, 4).bool().type_as(track_padding_mask),
                ),
                dim=1,
            )

        # generate output embeds with transformer, project and bound 0 - 1
        pred_params = self.transformer_encoder(
            embeds, src_key_padding_mask=track_padding_mask
        )
        pred_track_params = torch.sigmoid(
            self.track_projection(pred_params[:, :num_tracks, :])
        )
        # print(pred_track_params)
        pred_fx_bus_params = torch.sigmoid(
            self.fx_bus_projection(pred_params[:, -2, :])
        )
        pred_master_bus_params = torch.sigmoid(
            self.master_bus_projection(pred_params[:, -1, :])
        )

        return pred_track_params, pred_fx_bus_params, pred_master_bus_params<|MERGE_RESOLUTION|>--- conflicted
+++ resolved
@@ -676,27 +676,6 @@
         return z[:, 0, :]
 
 
-<<<<<<< HEAD
-class SpectrogramEncoder(torch.nn.Module):
-
-    def __init__(
-        self,
-        n_inputs=1,
-        embed_dim: int = 1024,
-        encoder_batchnorm: bool = True,
-    ):
-        super().__init__()
-        self.n_inputs = n_inputs
-        self.embed_dim = embed_dim
-        self.encoder_batchnorm = encoder_batchnorm
-        self.model = TCN(n_inputs, embed_dim)
-
-    def forward(self, x: torch.Tensor):
-        return self.model(x)
-
-
-=======
->>>>>>> f05754f0
 class PositionalEncoding(torch.nn.Module):
     def __init__(self, d_model: int, dropout: float = 0.1, max_len: int = 1024):
         super().__init__()
