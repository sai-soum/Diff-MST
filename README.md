
<div align="center">

# Differentiable Mixing Style Transfer
[Paper]() | [Website]()


<img src="./Assets/mst_wbg.png">

</div>

Mixing style transfer using reference mix. 
There are two mixing console configurations (in `modules.py`)
1. `BasicMixConsole`: Gain + Pan
2. `AdvancedMixConsole`: Gain + Pan + Diff EQ + Diff Compressor

Mixes for training can be created using either `naive_random_mix` (assigns random parameter values for mixing console to create a mix) or `knowledge_engineering_mix` (uses knowledge engineering to assign parameter values for mixing console to create a mix). Both of these modules can be found in `mixing.py`



# Usage

Clone the repository and install the `mst` package.
```
git clone https://github.com/sai-soum/mix_style_transfer.git
cd mix_style_transfer
python -m venv env
source env/bin/activate
pip install -e .
```

[dasp-pytorch](https://github.com/csteinmetz1/dasp-pytorch) is required for differentiable audio effects.
Clone the repo into the top-level of the project directory.
```
git clone https://github.com/csteinmetz1/dasp-pytorch.git
cd dasp-pytorch
pip install -e .
```

Since `dasp` is currently under development you need to pull changes periodically. 
To do so change to the directory and pull.
```
cd dasp-pytorch
git pull
```

## Inference

```
CUDA_VISIBLE_DEVICES=5 python scripts/run.py checkpoints/20230719/config.yaml checkpoints/20230719/epoch=132-step=83125.ckpt "/import/c4dm-02/acw639/DiffMST/song 2/Kat Wright_By My Side/" output/ref_mix.wav 
```

## Train

First update the paths in the configuration file for both the logger and the dataset root directory.
Then call the `main.py` script passing in the configuration file. 
```
<<<<<<< HEAD
CUDA_VISIBLE_DEVICES=1 python main.py fit -c configs/config.yaml -c configs/optimizer.yaml -c configs/data/combined.yaml -c configs/models/naive_dmc_adv.yaml
=======
CUDA_VISIBLE_DEVICES=7 python main.py fit -c configs/config_cjs.yaml -c configs/optimizer.yaml -c configs/data/medleydb_c4dm.yaml -c configs/models/naive_dmc_adv.yaml
CUDA_VISIBLE_DEVICES=7 python main.py fit -c configs/config_cjs.yaml -c configs/optimizer.yaml -c configs/data/medleydb_c4dm.yaml -c configs/models/naive_tcn_adv.yaml
>>>>>>> b3b2f788
```





# Stability (ignore)
```
source env/bin/activate
cd /scratch
mkdir medleydb
cd medleydb
aws s3 sync s3://stability-aws/MedleyDB ./
tar -xvf MedleyDB_v1.tar
tar -xvf MedleyDB_v2.tar
python main.py fit -c configs/config.yaml -c configs/optimizer.yaml -c configs/data/medleydb_cjs.yaml -c configs/models/naive_dmc_adv.yaml
CUDA_VISIBLE_DEVICES=7 python main.py fit -c configs/config_cjs.yaml -c configs/optimizer.yaml -c configs/data/medleydb_c4dm.yaml -c configs/models/ke_dmc_adv.yaml

CUDA_VISIBLE_DEVICES=6 python main.py fit -c configs/config_cjs.yaml -c configs/optimizer.yaml -c configs/data/medleydb_c4dm.yaml -c configs/models/naive_dmc_adv.yaml

```<|MERGE_RESOLUTION|>--- conflicted
+++ resolved
@@ -55,12 +55,8 @@
 First update the paths in the configuration file for both the logger and the dataset root directory.
 Then call the `main.py` script passing in the configuration file. 
 ```
-<<<<<<< HEAD
-CUDA_VISIBLE_DEVICES=1 python main.py fit -c configs/config.yaml -c configs/optimizer.yaml -c configs/data/combined.yaml -c configs/models/naive_dmc_adv.yaml
-=======
 CUDA_VISIBLE_DEVICES=7 python main.py fit -c configs/config_cjs.yaml -c configs/optimizer.yaml -c configs/data/medleydb_c4dm.yaml -c configs/models/naive_dmc_adv.yaml
 CUDA_VISIBLE_DEVICES=7 python main.py fit -c configs/config_cjs.yaml -c configs/optimizer.yaml -c configs/data/medleydb_c4dm.yaml -c configs/models/naive_tcn_adv.yaml
->>>>>>> b3b2f788
 ```
 
 
