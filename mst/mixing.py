--- conflicted
+++ resolved
@@ -141,7 +141,6 @@
 
     if mix_console.num_control_params > 2:
         advance_console = True
-<<<<<<< HEAD
     
 
         eq_lowshelf_params = torch.full((bs, num_tracks, 3),0)
@@ -174,39 +173,6 @@
         comp_params[:,:,3] = 10.0
         comp_params[:,:,4] = 3.0
         comp_params[:,:,5] = 0.0
-=======
-
-        eq_lowshelf_params = torch.full((bs, num_tracks, 3), 0)
-        eq_lowshelf_params[:, :, 1] = 100
-        eq_lowshelf_params[:, :, 2] = 1.0
-
-        eq_bandpass0_params = torch.full((bs, num_tracks, 3), 0)
-        eq_bandpass0_params[:, :, 1] = 500
-        eq_bandpass0_params[:, :, 2] = 1.0
-
-        eq_bandpass1_params = torch.full((bs, num_tracks, 3), 0)
-        eq_bandpass1_params[:, :, 1] = 3000
-        eq_bandpass1_params[:, :, 2] = 1.0
-
-        eq_bandpass2_params = torch.full((bs, num_tracks, 3), 0)
-        eq_bandpass2_params[:, :, 1] = 10000
-        eq_bandpass2_params[:, :, 2] = 1.0
-
-        eq_bandpass3_params = torch.full((bs, num_tracks, 3), 0)
-        eq_bandpass3_params[:, :, 1] = 13000
-        eq_bandpass3_params[:, :, 2] = 1.0
-
-        eq_highshelf_params = torch.full((bs, num_tracks, 3), 0)
-        eq_highshelf_params[:, :, 1] = 10000
-        eq_highshelf_params[:, :, 2] = 1.0
-
-        comp_params = torch.full((bs, num_tracks, 6), -5)
-        comp_params[:, :, 1] = 1.0
-        comp_params[:, :, 2] = 1.0
-        comp_params[:, :, 3] = 1.0
-        comp_params[:, :, 4] = 3.0
-        comp_params[:, :, 5] = 0.0
->>>>>>> 5d789c70
 
         # dist_params = torch.full((bs, num_tracks, 2),(0,0))
         # reverb_params = torch.full((bs, num_tracks, 2),(0,0))
@@ -714,7 +680,6 @@
 
 #         # print(instrument_id)
 #         # print(stereo)
-<<<<<<< HEAD
         
 #         # naive_mix, param_dict = naive_random_mix(track, mix_console)
 #         #print("naive_mix", naive_mix.size())
@@ -734,24 +699,6 @@
 #         # if not os.path.exists("mix_KE_adv"):
 #         #     os.mkdir("mix_KE_adv")
 #         # save_dir = "mix_KE_adv/"
-=======
-
-#         naive_mix, param_dict = naive_random_mix(track, mix_console)
-#         print("naive_mix", naive_mix.size())
-#         mix, param_dict = knowledge_engineering_mix(track, mix_console, instrument_id, stereo)
-
-#         track = track.view(batch_size,num_tracks,1, seq_len)
-#         #print("track", track.size())
-
-
-#         sum_mix =  torch.sum(track, dim=1)
-#         # print("mix", mix.size())
-#         #print("sum_mix", sum_mix.size())
-
-#         if not os.path.exists("mix_KE_adv"):
-#             os.mkdir("mix_KE_adv")
-#         save_dir = "mix_KE_adv/"
->>>>>>> 5d789c70
 
 #         #export audio
 #         # for j in range(batch_size):
