--- conflicted
+++ resolved
@@ -7,27 +7,10 @@
 
     mix_root_dirs:  
       - /import/c4dm-datasets-ext/mtg-jamendo
-<<<<<<< HEAD
-=======
-
->>>>>>> 40e1dcd8289adff51973e41041b8b91a64513ae6
     metadata_files: 
       - ./data/cambridge.yaml 
       - ./data/medley.yaml
     length: 262144
-<<<<<<< HEAD
-    min_tracks: 2
-    max_tracks: 8
-    batch_size: 4
-    num_workers: 8
-    num_train_passes: 20
-    num_val_passes: 1
-    train_buffer_size_gb: 2.0
-    val_buffer_size_gb: 0.2
-    target_mix_lufs_db: -16.0
-    target_track_lufs_db: -48.0
-    randomize_ref_mix_gain: false
-=======
 
     min_tracks: 16
     max_tracks: 16
@@ -40,5 +23,3 @@
     target_track_lufs_db: -48.0
     target_mix_lufs_db: -16.0
     randomize_ref_mix_gain: False
-
->>>>>>> 40e1dcd8289adff51973e41041b8b91a64513ae6