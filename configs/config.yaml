seed_everything: 42

trainer:
  logger: 
    class_path: pytorch_lightning.loggers.WandbLogger
    init_args:
      project: DiffMST
      save_dir: /import/c4dm-datasets-ext/diffmst_logs_soum
      
  enable_checkpointing: true
  

  callbacks:
    - class_path: mst.callbacks.audio.LogAudioCallback
    - class_path: pytorch_lightning.callbacks.ModelSummary
      init_args: 
        max_depth: 2
<<<<<<< HEAD
    # - class_path: mst.callbacks.mix.LogReferenceMix
    #   init_args:
    #     root_dirs:
    #       - /import/c4dm-datasets-ext/diffmst_validation/validation set/song2/Kat Wright_By My Side/
    #       - /import/c4dm-datasets-ext/diffmst_validation/validation set/song1/BenFlowers_Ecstasy_Full
    #       - /import/c4dm-datasets-ext/diffmst_validation/validation set/song3/Titanium_HauntedAge_Full/
          
    #     ref_mixes: 
    #       - /import/c4dm-datasets-ext/diffmst_validation/listening/diffmst-examples_wavref/The Dip - Paddle To The Stars (Lyric Video).wav
    #       - /import/c4dm-datasets-ext/diffmst_validation/listening/diffmst-examples_wavref/Feel it all Around by Washed Out (Portlandia Theme).wav
    #       - /import/c4dm-datasets-ext/diffmst_validation/listening/diffmst-examples_wavref/Architects - Doomsday.wav
          

  default_root_dir: null
  gradient_clip_val: 1.0
  detect_anomaly: True
  devices: 1
=======
    - class_path: mst.callbacks.mix.LogReferenceMix
      init_args:
        root_dirs: 
          - /import/c4dm-datasets-ext/diffmst-examples/song1/BenFlowers_Ecstasy_Full/
          - /import/c4dm-datasets-ext/diffmst-examples/song2/Kat Wright_By My Side/
          - /import/c4dm-datasets-ext/diffmst-examples/song3/Titanium_HauntedAge_Full/
        ref_mixes: 
          - /import/c4dm-datasets-ext/diffmst-examples/song1/ref/_Feel it all Around_ by Washed Out (Portlandia Theme).mp3
          - /import/c4dm-datasets-ext/diffmst-examples/song2/ref/The Dip - Paddle To The Stars (Lyric Video).mp3
          - /import/c4dm-datasets-ext/diffmst-examples/song3/ref/Architects - _Doomsday_.mp3
  default_root_dir: null
  gradient_clip_val: 10.0
  devices: 3
>>>>>>> da0212d9
  check_val_every_n_epoch: 1
  max_epochs: 10000
  log_every_n_steps: 200
  accelerator: gpu
  strategy: ddp_find_unused_parameters_true
  sync_batchnorm: true
  precision: 32
  enable_model_summary: true
  num_sanity_val_steps: 2
  benchmark: true
  accumulate_grad_batches: 1
  reload_dataloaders_every_n_epochs: 1


# - /import/c4dm-datasets-ext/diffmst-examples/song1/BenFlowers_Ecstasy_Full/
# - /import/c4dm-datasets-ext/diffmst_validation/listening/diffmst-examples_wavref/Feel it all Around by Washed Out (Portlandia Theme).wav<|MERGE_RESOLUTION|>--- conflicted
+++ resolved
@@ -15,25 +15,7 @@
     - class_path: pytorch_lightning.callbacks.ModelSummary
       init_args: 
         max_depth: 2
-<<<<<<< HEAD
-    # - class_path: mst.callbacks.mix.LogReferenceMix
-    #   init_args:
-    #     root_dirs:
-    #       - /import/c4dm-datasets-ext/diffmst_validation/validation set/song2/Kat Wright_By My Side/
-    #       - /import/c4dm-datasets-ext/diffmst_validation/validation set/song1/BenFlowers_Ecstasy_Full
-    #       - /import/c4dm-datasets-ext/diffmst_validation/validation set/song3/Titanium_HauntedAge_Full/
-          
-    #     ref_mixes: 
-    #       - /import/c4dm-datasets-ext/diffmst_validation/listening/diffmst-examples_wavref/The Dip - Paddle To The Stars (Lyric Video).wav
-    #       - /import/c4dm-datasets-ext/diffmst_validation/listening/diffmst-examples_wavref/Feel it all Around by Washed Out (Portlandia Theme).wav
-    #       - /import/c4dm-datasets-ext/diffmst_validation/listening/diffmst-examples_wavref/Architects - Doomsday.wav
-          
 
-  default_root_dir: null
-  gradient_clip_val: 1.0
-  detect_anomaly: True
-  devices: 1
-=======
     - class_path: mst.callbacks.mix.LogReferenceMix
       init_args:
         root_dirs: 
@@ -47,7 +29,8 @@
   default_root_dir: null
   gradient_clip_val: 10.0
   devices: 3
->>>>>>> da0212d9
+  detect_anomaly: True
+
   check_val_every_n_epoch: 1
   max_epochs: 10000
   log_every_n_steps: 200
