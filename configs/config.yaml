seed_everything: 42

trainer:
  logger: 
    class_path: pytorch_lightning.loggers.WandbLogger
    init_args:
      project: DiffMST
      save_dir: /homes/ssv02/Diff-MST/logs
  enable_checkpointing: true
  callbacks:
    - class_path: mst.callbacks.audio.LogAudioCallback
  default_root_dir: null
  gradient_clip_val: 4.0
<<<<<<< HEAD
  devices: [4]
  #track_grad_norm: -1
=======
  devices: 1
>>>>>>> 93c66050
  check_val_every_n_epoch: 1
  max_steps: 100000
  log_every_n_steps: 50
  accelerator: gpu
  strategy: ddp
  sync_batchnorm: true
  precision: 32
  enable_model_summary: true
  num_sanity_val_steps: 2
<<<<<<< HEAD
  benchmark: true
  #amp_backend: native
  #multiple_trainloader_mode: max_size_cycle
=======
  benchmark: true
>>>>>>> 93c66050
<|MERGE_RESOLUTION|>--- conflicted
+++ resolved
@@ -11,12 +11,7 @@
     - class_path: mst.callbacks.audio.LogAudioCallback
   default_root_dir: null
   gradient_clip_val: 4.0
-<<<<<<< HEAD
-  devices: [4]
-  #track_grad_norm: -1
-=======
   devices: 1
->>>>>>> 93c66050
   check_val_every_n_epoch: 1
   max_steps: 100000
   log_every_n_steps: 50
@@ -26,10 +21,4 @@
   precision: 32
   enable_model_summary: true
   num_sanity_val_steps: 2
-<<<<<<< HEAD
-  benchmark: true
-  #amp_backend: native
-  #multiple_trainloader_mode: max_size_cycle
-=======
-  benchmark: true
->>>>>>> 93c66050
+  benchmark: true