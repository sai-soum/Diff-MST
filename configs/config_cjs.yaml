seed_everything: 42

trainer:
  logger: 
    class_path: pytorch_lightning.loggers.WandbLogger
    init_args:
      project: DiffMST
      save_dir: /import/c4dm-datasets-ext/diffmst_logs_soum
  enable_checkpointing: true
  callbacks:
    - class_path: mst.callbacks.audio.LogAudioCallback
    - class_path: pytorch_lightning.callbacks.ModelSummary
      init_args: 
        max_depth: 2
<<<<<<< HEAD
    - class_path: mst.callbacks.mix.LogReferenceMix
      init_args:
        root_dirs:
          - /import/c4dm-datasets-ext/diffmst_validation/validation_set/song1/Soren_ALittleLate_Full
          - /import/c4dm-datasets-ext/diffmst_validation/validation_set/song1/Soren_ALittleLate_Full
          - /import/c4dm-datasets-ext/diffmst_validation/validation_set/song2/MR0903_Moosmusic_Full
          - /import/c4dm-datasets-ext/diffmst_validation/validation_set/song2/MR0903_Moosmusic_Full
          - /import/c4dm-datasets-ext/diffmst_validation/validation_set/song3/SaturnSyndicate_CatchTheWave_Full
        ref_mixes: 
          - /import/c4dm-datasets-ext/diffmst_validation/validation_set/song1/ref/Harry Styles - Late Night Talking (Official Video).wav
          - /import/c4dm-datasets-ext/diffmst_validation/validation_set/song1/ref/Poom - Les Voiles (Official Audio).wav
          - /import/c4dm-datasets-ext/diffmst_validation/validation_set/song2/ref/Justin Timberlake - Can't Stop The Feeling! [Lyrics].wav
          - /import/c4dm-datasets-ext/diffmst_validation/validation_set/song2/ref/Taylor Swift - Shake It Off.wav
          - /import/c4dm-datasets-ext/diffmst_validation/validation_set/song3/ref/Miley Cyrus - Wrecking Ball (Lyrics).wav
=======
    #- class_path: mst.callbacks.mix.LogReferenceMix
    #  init_args:
    #    root_dirs:
    #      - /import/c4dm-datasets-ext/diffmst_validation/validation set/song2/Kat Wright_By My Side/
    #      - /import/c4dm-datasets-ext/diffmst_validation/validation set/song1/BenFlowers_Ecstasy_Full
    #      - /import/c4dm-datasets-ext/diffmst_validation/validation set/song3/Titanium_HauntedAge_Full/
    #      - /import/c4dm-datasets-ext/diffmst_validation/validation set/song1/Soren_ALittleLate_Full
    #      - /import/c4dm-datasets-ext/diffmst_validation/validation set/song2/MR0903_Moosmusic_Full
    #      - /import/c4dm-datasets-ext/diffmst_validation/validation set/song3/SaturnSyndicate_CatchTheWave_Full
    #    ref_mixes: 
    #      - /import/c4dm-datasets-ext/diffmst_validation/listening/diffmst-examples_wavref/The Dip - Paddle To The Stars (Lyric Video).wav
    #      - /import/c4dm-datasets-ext/diffmst_validation/listening/diffmst-examples_wavref/Feel it all Around by Washed Out (Portlandia Theme).wav
    #      - /import/c4dm-datasets-ext/diffmst_validation/listening/diffmst-examples_wavref/Architects - Doomsday.wav
    #      - /import/c4dm-datasets-ext/diffmst_validation/validation set/song1/ref/Harry Styles - Late Night Talking (Official Video).wav
    #      - /import/c4dm-datasets-ext/diffmst_validation/validation set/song2/ref/Justin Timberlake - Can't Stop The Feeling! [Lyrics].wav
    #      - /import/c4dm-datasets-ext/diffmst_validation/validation set/song2/ref/Taylor Swift - Shake It Off.wav
>>>>>>> 40e1dcd8
  default_root_dir: null
  gradient_clip_val: 10.0
  devices: 1
  check_val_every_n_epoch: 1

  max_epochs: 800

  log_every_n_steps: 50
  accelerator: gpu
  strategy: ddp_find_unused_parameters_true
  sync_batchnorm: true
  precision: 32
  enable_model_summary: true
  num_sanity_val_steps: 2
  benchmark: true
  accumulate_grad_batches: 1
  #reload_dataloaders_every_n_epochs: 1
<|MERGE_RESOLUTION|>--- conflicted
+++ resolved
@@ -12,7 +12,6 @@
     - class_path: pytorch_lightning.callbacks.ModelSummary
       init_args: 
         max_depth: 2
-<<<<<<< HEAD
     - class_path: mst.callbacks.mix.LogReferenceMix
       init_args:
         root_dirs:
@@ -27,24 +26,6 @@
           - /import/c4dm-datasets-ext/diffmst_validation/validation_set/song2/ref/Justin Timberlake - Can't Stop The Feeling! [Lyrics].wav
           - /import/c4dm-datasets-ext/diffmst_validation/validation_set/song2/ref/Taylor Swift - Shake It Off.wav
           - /import/c4dm-datasets-ext/diffmst_validation/validation_set/song3/ref/Miley Cyrus - Wrecking Ball (Lyrics).wav
-=======
-    #- class_path: mst.callbacks.mix.LogReferenceMix
-    #  init_args:
-    #    root_dirs:
-    #      - /import/c4dm-datasets-ext/diffmst_validation/validation set/song2/Kat Wright_By My Side/
-    #      - /import/c4dm-datasets-ext/diffmst_validation/validation set/song1/BenFlowers_Ecstasy_Full
-    #      - /import/c4dm-datasets-ext/diffmst_validation/validation set/song3/Titanium_HauntedAge_Full/
-    #      - /import/c4dm-datasets-ext/diffmst_validation/validation set/song1/Soren_ALittleLate_Full
-    #      - /import/c4dm-datasets-ext/diffmst_validation/validation set/song2/MR0903_Moosmusic_Full
-    #      - /import/c4dm-datasets-ext/diffmst_validation/validation set/song3/SaturnSyndicate_CatchTheWave_Full
-    #    ref_mixes: 
-    #      - /import/c4dm-datasets-ext/diffmst_validation/listening/diffmst-examples_wavref/The Dip - Paddle To The Stars (Lyric Video).wav
-    #      - /import/c4dm-datasets-ext/diffmst_validation/listening/diffmst-examples_wavref/Feel it all Around by Washed Out (Portlandia Theme).wav
-    #      - /import/c4dm-datasets-ext/diffmst_validation/listening/diffmst-examples_wavref/Architects - Doomsday.wav
-    #      - /import/c4dm-datasets-ext/diffmst_validation/validation set/song1/ref/Harry Styles - Late Night Talking (Official Video).wav
-    #      - /import/c4dm-datasets-ext/diffmst_validation/validation set/song2/ref/Justin Timberlake - Can't Stop The Feeling! [Lyrics].wav
-    #      - /import/c4dm-datasets-ext/diffmst_validation/validation set/song2/ref/Taylor Swift - Shake It Off.wav
->>>>>>> 40e1dcd8
   default_root_dir: null
   gradient_clip_val: 10.0
   devices: 1
