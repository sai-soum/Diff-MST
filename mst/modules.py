import torch
import torchvision
from typing import Callable, Optional, List
import torchaudio
from dasp_pytorch.functional import (
    gain,
    stereo_panner,
    compressor,
    parametric_eq,
    stereo_bus,
    noise_shaped_reverberation,
)


class MixStyleTransferModel(torch.nn.Module):
    def __init__(
        self,
        track_encoder: torch.nn.Module,
        mix_encoder: torch.nn.Module,
        controller: torch.nn.Module,
        mix_console: torch.nn.Module,
    ) -> None:
        super().__init__()
        self.track_encoder = track_encoder
        self.mix_encoder = mix_encoder
        self.controller = controller
        self.mix_console = mix_console

    def forward(self, tracks: torch.torch.Tensor, ref_mix: torch.torch.Tensor):
        bs, num_tracks, seq_len = tracks.size()

        # first process the tracks
        track_embeds = self.track_encoder(tracks.view(bs * num_tracks, -1))
        track_embeds = track_embeds.view(bs, num_tracks, -1)  # restore

        # process the reference mix
        mix_embeds = self.mix_encoder(ref_mix.view(bs * 2, -1))
        mix_embeds = mix_embeds.view(bs, 2, -1)  # restore

        # controller will predict mix parameters for each stem based on embeds
<<<<<<< HEAD
        mix_params = self.controller(track_embeds, mix_embeds)
        #print(mix_params.shape)
        #mix_params = mix_params.type_as(tracks)
        #print("after as type tracks:", mix_params.shape)
=======
        track_params, fx_bus_params, master_bus_params = self.controller(
            track_embeds, mix_embeds
        )

>>>>>>> a1af9f04
        # create a mix using the predicted parameters
        (
            mixed_tracks,
            mix,
            track_param_dict,
            fx_bus_param_dict,
            master_bus_param_dict,
        ) = self.mix_console(tracks, track_params, fx_bus_params, master_bus_params)

        return (
            mixed_tracks,
            mix,
            track_param_dict,
            fx_bus_param_dict,
            master_bus_param_dict,
        )


def denormalize(norm_val, max_val, min_val):
    return (norm_val * (max_val - min_val)) + min_val


def normalize(val, min_val, max_val):
    return (val - min_val) / (max_val - min_val)


def denormalize_parameters(param_dict: dict, param_ranges: dict):
    """Given parameters on (0,1) restore them to the ranges expected by the denoiser."""
    denorm_param_dict = {}
    for effect_name, effect_param_dict in param_dict.items():
        denorm_param_dict[effect_name] = {}
        for param_name, param_tensor in effect_param_dict.items():
            # check for out of range parameters
            if param_tensor.min() < 0 or param_tensor.max() > 1:
                raise ValueError(
                    f"Parameter {param_name} of effect {effect_name} is out of range."
                )

            param_val_denorm = denormalize(
                param_tensor,
                param_ranges[effect_name][param_name][1],
                param_ranges[effect_name][param_name][0],
            )
            denorm_param_dict[effect_name][param_name] = param_val_denorm
    return denorm_param_dict


class TCNMixConsole(torch.nn.Module):
    def __init__(
        self,
        sample_rate: float,
        tcn: torch.nn.Module,
    ) -> None:
        super().__init__()
        self.tcn = tcn
        self.sample_rate = sample_rate
        self.num_control_params = tcn.cond_dim

    def forward_mix_console(self, tracks: torch.Tensor, mix_params: torch.Tensor):
        """Apply the mix console to a set of tracks.
        Args:
            tracks (torch.torch.Tensor): Audio tracks with shape (bs, num_tracks, seq_len)
            param_dict (dict): Denormalized parameter values.
        Returns:
            mixed_tracks (torch.Tensor): Mixed tracks with shape (bs, num_tracks, seq_len)
            mix (torch.Tensor): Final stereo mix of the input tracks with shape (bs, 2, seq_len)
        """
        # apply effects in series and all tracks in parallel
        bs, num_tracks, seq_len = tracks.size()
        tracks = tracks.view(
            bs * num_tracks, 1, -1
        )  # move tracks and conditioning to the batch dim
        mix_params = mix_params.reshape(bs * num_tracks, self.num_control_params)
        tracks = self.tcn(tracks, mix_params)  # process all tracks in parallel
        tracks = tracks.view(bs, num_tracks, 2, -1)  # move tracks back
        return tracks, tracks.sum(dim=1)

    def forward(self, tracks: torch.Tensor, mix_params: torch.torch.Tensor):
        """Create a mix given a set of tracks and corresponding mixing parameters (0,1)

        Args:
            tracks (torch.torch.Tensor): Audio tracks with shape (bs, num_tracks, seq_len)
            mix_params (torch.torch.Tensor): Parameter torch.Tensor with shape (bs, num_tracks, num_control_params)

        Returns:
            mixed_tracks (torch.torch.Tensor): Mixed tracks with shape (bs, num_tracks, seq_len)
            mix (torch.torch.Tensor): Final stereo mix of the input tracks with shape (bs, 2, seq_len)
            param_dict (dict): Denormalized parameter values.
        """
        param_dict = {}
        for n in range(self.num_control_params):
            param_dict[f"param_{n}"] = mix_params[:, :, n]
        mixed_tracks, mix = self.forward_mix_console(tracks, mix_params)
        return mixed_tracks, mix, param_dict


class BasicMixConsole(torch.nn.Module):
    def __init__(
        self,
        sample_rate: float,
        min_gain_db: float = -80.0,
        max_gain_db: float = 24.0,
        min_pan: float = 0.0,
        max_pan: float = 1.0,
    ) -> None:
        super().__init__()
        self.sample_rate = sample_rate
        self.param_ranges = {
            "input_gain": {"gain_db": (min_gain_db, max_gain_db)},
            "stereo_panner": {"pan": (min_pan, max_pan)},
        }
        self.num_control_params = 2

    def forward_mix_console(self, tracks: torch.Tensor, param_dict: dict):
        """Apply the mix console to a set of tracks.
        Args:
            tracks (torch.torch.Tensor): Audio tracks with shape (bs, num_tracks, seq_len)
            param_dict (dict): Denormalized parameter values.
        Returns:
            mixed_tracks (torch.Tensor): Mixed tracks with shape (bs, num_tracks, seq_len)
            mix (torch.Tensor): Final stereo mix of the input tracks with shape (bs, 2, seq_len)
        """
        # apply effects in series and all tracks in parallel
        bs, chs, seq_len = tracks.size()
        tracks = gain(tracks, **param_dict["input_gain"])
        tracks = stereo_panner(tracks, **param_dict["stereo_panner"])
        return tracks, tracks.sum(dim=2)

    def forward(self, tracks: torch.Tensor, mix_params: torch.torch.Tensor):
        """Create a mix given a set of tracks and corresponding mixing parameters (0,1)

        Args:
            tracks (torch.torch.Tensor): Audio tracks with shape (bs, num_tracks, seq_len)
            mix_params (torch.torch.Tensor): Parameter torch.Tensor with shape (bs, num_tracks, num_control_params)

        Returns:
            mixed_tracks (torch.torch.Tensor): Mixed tracks with shape (bs, num_tracks, seq_len)
            mix (torch.torch.Tensor): Final stereo mix of the input tracks with shape (bs, 2, seq_len)
            param_dict (dict): Denormalized parameter values.
        """
        # extract and denormalize the parameters
        param_dict = {
            "input_gain": {
                "gain_db": mix_params[:, :, 0],  # bs, num_tracks, 1
            },
            "stereo_panner": {
                "pan": mix_params[:, :, 1],
            },
        }
        param_dict = denormalize_parameters(param_dict, self.param_ranges)
        mixed_tracks, mix = self.forward_mix_console(tracks, param_dict)
        return mixed_tracks, mix, param_dict


class AdvancedMixConsole(torch.nn.Module):
    def __init__(
        self,
        sample_rate: float,
        min_gain_db: float = -12.0,
        max_gain_db: float = 12.0,
        min_send_db: float = -80.0,
        max_send_db: float = +12.0,
        eq_min_gain_db: float = -12.0,
        eq_max_gain_db: float = 12.0,
        min_pan: float = 0.0,
        max_pan: float = 1.0,
        reverb_min_band_gain: float = 0.0,
        reverb_max_band_gain: float = 1.0,
        reverb_min_band_decay: float = 0.0,
        reverb_max_band_decay: float = 1.0,
    ):
        super().__init__()
        self.sample_rate = sample_rate
        self.param_ranges = {
            "input_gain": {"gain_db": (min_gain_db, max_gain_db)},
            "parametric_eq": {
                "low_shelf_gain_db": (eq_min_gain_db, eq_max_gain_db),
                "low_shelf_cutoff_freq": (20, 2000),
                "low_shelf_q_factor": (0.1, 5.0),
                "band0_gain_db": (eq_min_gain_db, eq_max_gain_db),
                "band0_cutoff_freq": (80, 2000),
                "band0_q_factor": (0.1, 5.0),
                "band1_gain_db": (eq_min_gain_db, eq_max_gain_db),
                "band1_cutoff_freq": (2000, 8000),
                "band1_q_factor": (0.1, 5.0),
                "band2_gain_db": (eq_min_gain_db, eq_max_gain_db),
                "band2_cutoff_freq": (8000, 12000),
                "band2_q_factor": (0.1, 5.0),
                "band3_gain_db": (eq_min_gain_db, eq_max_gain_db),
                "band3_cutoff_freq": (12000, (sample_rate // 2) - 1000),
                "band3_q_factor": (0.1, 5.0),
                "high_shelf_gain_db": (eq_min_gain_db, eq_max_gain_db),
                "high_shelf_cutoff_freq": (6000, (sample_rate // 2) - 1000),
                "high_shelf_q_factor": (0.1, 5.0),
            },
            "compressor": {
                "threshold_db": (-60.0, 0.0),
                "ratio": (1.0, 10.0),
                "attack_ms": (1.0, 1000.0),
                "release_ms": (1.0, 1000.0),
                "knee_db": (3.0, 24.0),
                "makeup_gain_db": (0.0, 24.0),
            },
            "reverberation": {
                "band0_gain": (reverb_min_band_gain, reverb_max_band_gain),
                "band1_gain": (reverb_min_band_gain, reverb_max_band_gain),
                "band2_gain": (reverb_min_band_gain, reverb_max_band_gain),
                "band3_gain": (reverb_min_band_gain, reverb_max_band_gain),
                "band4_gain": (reverb_min_band_gain, reverb_max_band_gain),
                "band5_gain": (reverb_min_band_gain, reverb_max_band_gain),
                "band6_gain": (reverb_min_band_gain, reverb_max_band_gain),
                "band7_gain": (reverb_min_band_gain, reverb_max_band_gain),
                "band8_gain": (reverb_min_band_gain, reverb_max_band_gain),
                "band9_gain": (reverb_min_band_gain, reverb_max_band_gain),
                "band10_gain": (reverb_min_band_gain, reverb_max_band_gain),
                "band11_gain": (reverb_min_band_gain, reverb_max_band_gain),
                "band0_decay": (reverb_min_band_decay, reverb_max_band_decay),
                "band1_decay": (reverb_min_band_decay, reverb_max_band_decay),
                "band2_decay": (reverb_min_band_decay, reverb_max_band_decay),
                "band3_decay": (reverb_min_band_decay, reverb_max_band_decay),
                "band4_decay": (reverb_min_band_decay, reverb_max_band_decay),
                "band5_decay": (reverb_min_band_decay, reverb_max_band_decay),
                "band6_decay": (reverb_min_band_decay, reverb_max_band_decay),
                "band7_decay": (reverb_min_band_decay, reverb_max_band_decay),
                "band8_decay": (reverb_min_band_decay, reverb_max_band_decay),
                "band9_decay": (reverb_min_band_decay, reverb_max_band_decay),
                "band10_decay": (reverb_min_band_decay, reverb_max_band_decay),
                "band11_decay": (reverb_min_band_decay, reverb_max_band_decay),
                "mix": (0.0, 1.0),
            },
            "fx_bus": {"send_db": (min_send_db, max_send_db)},
            "stereo_panner": {"pan": (min_pan, max_pan)},
        }
        self.num_track_control_params = 27
        self.num_fx_bus_control_params = 25
        self.num_master_bus_control_params = 24

    def forward_mix_console(
        self,
        tracks: torch.torch.Tensor,
        track_param_dict: dict,
        fx_bus_param_dict: dict,
        master_bus_param_dict: dict,
        use_track_gain: bool = True,
        use_track_eq: bool = True,
        use_track_compressor: bool = True,
        use_track_panner: bool = True,
        use_fx_bus: bool = True,
        use_master_bus: bool = True,
    ):
        """

        Args:
            tracks (torch.torch.Tensor): Audio tracks with shape (bs, num_tracks, seq_len)
            param_dict (dict): Denormalized parameter values.
        Returns:
            mixed_tracks (torch.Tensor): Mixed tracks with shape (bs, num_tracks, seq_len)
            mix (torch.Tensor): Final stereo mix of the input tracks with shape (bs, 2, seq_len)
        """
        bs, num_tracks, seq_len = tracks.shape
        # apply effects in series but all tracks at once
        if use_track_gain:
            tracks = gain(tracks, **track_param_dict["input_gain"])
        if use_track_eq:
            tracks = parametric_eq(
                tracks, self.sample_rate, **track_param_dict["parametric_eq"]
            )
        if use_track_compressor:
            tracks = compressor(
                tracks, self.sample_rate, **track_param_dict["compressor"]
            )

        if use_track_panner:
            tracks = stereo_panner(tracks, **track_param_dict["stereo_panner"])

        # create stereo bus via summing
        master_bus = tracks.sum(dim=2)

        # apply stereo reveberation on an fx bus
        if use_fx_bus:
            fx_bus = stereo_bus(tracks, **track_param_dict["fx_bus"])
            fx_bus = noise_shaped_reverberation(
                fx_bus, self.sample_rate, **fx_bus_param_dict["reverberation"]
            )
            master_bus += fx_bus

        # split master into left and right for linked processing (same parameters)
        master_bus_L = master_bus[:, 0:1]
        master_bus_R = master_bus[:, 1:2]

        # process Left channel
        if use_master_bus:
            master_bus_L = parametric_eq(
                master_bus_L, self.sample_rate, **master_bus_param_dict["parametric_eq"]
            )
            master_bus_L = compressor(
                master_bus_L, self.sample_rate, **master_bus_param_dict["compressor"]
            )
            # process Right channel
            master_bus_R = parametric_eq(
                master_bus_R, self.sample_rate, **master_bus_param_dict["parametric_eq"]
            )
            master_bus_R = compressor(
                master_bus_R, self.sample_rate, **master_bus_param_dict["compressor"]
            )

        # recompose stereo mix
        master_bus = torch.cat((master_bus_L, master_bus_R), dim=1)

        return tracks, master_bus

    def forward(
        self,
        tracks: torch.torch.Tensor,
        track_params: torch.torch.Tensor,
        fx_bus_params: torch.torch.Tensor,
        master_bus_params: torch.torch.Tensor,
        use_track_gain: bool = True,
        use_track_eq: bool = True,
        use_track_compressor: bool = True,
        use_master_bus: bool = True,
        use_fx_bus: bool = True,
    ):
        """Create a mix given a set of tracks and corresponding mixing parameters (0,1)

        Args:
            tracks (torch.torch.Tensor): Audio tracks with shape (bs, num_tracks, seq_len)
            mix_params (torch.torch.Tensor): Parameter torch.Tensor with shape (bs, num_tracks, num_control_params)

        Returns:
            mixed_tracks (torch.torch.Tensor): Mixed tracks with shape (bs, num_tracks, seq_len)
            mix (torch.torch.Tensor): Final stereo mix of the input tracks with shape (bs, 2, seq_len)
            param_dict (dict): Denormalized parameter values.
        """
        # extract and denormalize the parameters
        track_param_dict = {
            "input_gain": {
                "gain_db": track_params[..., 0],
            },
            "parametric_eq": {
                "low_shelf_gain_db": track_params[..., 1],
                "low_shelf_cutoff_freq": track_params[..., 2],
                "low_shelf_q_factor": track_params[..., 3],
                "band0_gain_db": track_params[..., 4],
                "band0_cutoff_freq": track_params[..., 5],
                "band0_q_factor": track_params[..., 6],
                "band1_gain_db": track_params[..., 7],
                "band1_cutoff_freq": track_params[..., 8],
                "band1_q_factor": track_params[..., 9],
                "band2_gain_db": track_params[..., 10],
                "band2_cutoff_freq": track_params[..., 11],
                "band2_q_factor": track_params[..., 12],
                "band3_gain_db": track_params[..., 13],
                "band3_cutoff_freq": track_params[..., 14],
                "band3_q_factor": track_params[..., 15],
                "high_shelf_gain_db": track_params[..., 16],
                "high_shelf_cutoff_freq": track_params[..., 17],
                "high_shelf_q_factor": track_params[..., 18],
            },
            # release and attack time must be the same
            "compressor": {
                "threshold_db": track_params[..., 19],
                "ratio": track_params[..., 20],
                "attack_ms": track_params[..., 21],
                "release_ms": track_params[..., 22],
                "knee_db": track_params[..., 23],
                "makeup_gain_db": track_params[..., 24],
            },
            "stereo_panner": {
                "pan": track_params[..., 25],
            },
            "fx_bus": {
                "send_db": track_params[..., 26],
            },
        }

        fx_bus_param_dict = {
            "reverberation": {
                "band0_gain": fx_bus_params[..., 0],
                "band1_gain": fx_bus_params[..., 1],
                "band2_gain": fx_bus_params[..., 2],
                "band3_gain": fx_bus_params[..., 3],
                "band4_gain": fx_bus_params[..., 4],
                "band5_gain": fx_bus_params[..., 5],
                "band6_gain": fx_bus_params[..., 6],
                "band7_gain": fx_bus_params[..., 7],
                "band8_gain": fx_bus_params[..., 8],
                "band9_gain": fx_bus_params[..., 9],
                "band10_gain": fx_bus_params[..., 10],
                "band11_gain": fx_bus_params[..., 11],
                "band0_decay": fx_bus_params[..., 12],
                "band1_decay": fx_bus_params[..., 13],
                "band2_decay": fx_bus_params[..., 14],
                "band3_decay": fx_bus_params[..., 15],
                "band4_decay": fx_bus_params[..., 16],
                "band5_decay": fx_bus_params[..., 17],
                "band6_decay": fx_bus_params[..., 18],
                "band7_decay": fx_bus_params[..., 19],
                "band8_decay": fx_bus_params[..., 20],
                "band9_decay": fx_bus_params[..., 21],
                "band10_decay": fx_bus_params[..., 22],
                "band11_decay": fx_bus_params[..., 23],
                "mix": fx_bus_params[..., 24],
            },
        }

        master_bus_param_dict = {
            "parametric_eq": {
                "low_shelf_gain_db": master_bus_params[..., 0],
                "low_shelf_cutoff_freq": master_bus_params[..., 1],
                "low_shelf_q_factor": master_bus_params[..., 2],
                "band0_gain_db": master_bus_params[..., 3],
                "band0_cutoff_freq": master_bus_params[..., 4],
                "band0_q_factor": master_bus_params[..., 5],
                "band1_gain_db": master_bus_params[..., 6],
                "band1_cutoff_freq": master_bus_params[..., 7],
                "band1_q_factor": master_bus_params[..., 8],
                "band2_gain_db": master_bus_params[..., 9],
                "band2_cutoff_freq": master_bus_params[..., 10],
                "band2_q_factor": master_bus_params[..., 11],
                "band3_gain_db": master_bus_params[..., 12],
                "band3_cutoff_freq": master_bus_params[..., 13],
                "band3_q_factor": master_bus_params[..., 14],
                "high_shelf_gain_db": master_bus_params[..., 15],
                "high_shelf_cutoff_freq": master_bus_params[..., 16],
                "high_shelf_q_factor": master_bus_params[..., 17],
            },
            # release and attack time must be the same
            "compressor": {
                "threshold_db": master_bus_params[..., 18],
                "ratio": master_bus_params[..., 19],
                "attack_ms": master_bus_params[..., 20],
                "release_ms": master_bus_params[..., 21],
                "knee_db": master_bus_params[..., 22],
                "makeup_gain_db": master_bus_params[..., 23],
            },
        }

        track_param_dict = denormalize_parameters(track_param_dict, self.param_ranges)
        fx_bus_param_dict = denormalize_parameters(fx_bus_param_dict, self.param_ranges)
        master_bus_param_dict = denormalize_parameters(
            master_bus_param_dict, self.param_ranges
        )

        mixed_tracks, mix = self.forward_mix_console(
            tracks,
            track_param_dict,
            fx_bus_param_dict,
            master_bus_param_dict,
            use_track_gain,
            use_track_eq,
            use_track_compressor,
            use_fx_bus,
            use_master_bus,
        )
        return (
            mixed_tracks,
            mix,
            track_param_dict,
            fx_bus_param_dict,
            master_bus_param_dict,
        )


class SpectrogramResNetEncoder(torch.nn.Module):
    def __init__(
        self,
        embed_dim=128,
        n_fft: int = 2048,
        hop_length: int = 512,
        input_batchnorm: bool = False,
    ) -> None:
        super().__init__()
        self.embed_dim = embed_dim
        self.n_fft = n_fft
        self.hop_length = hop_length
        self.input_batchnorm = input_batchnorm
        window_length = int(n_fft)
        self.register_buffer("window", torch.hann_window(window_length=window_length))
        self.model = torchvision.models.resnet.resnet18(num_classes=embed_dim)
        if self.input_batchnorm:
            self.bn = torch.nn.BatchNorm2d(3)

    def forward(self, x: torch.torch.Tensor) -> torch.torch.Tensor:
        """Process waveform as a spectrogram and return single embedding.

        Args:
            x (torch.torch.Tensor): Monophonic waveform torch.Tensor of shape (bs, seq_len).

        Returns:
            embed (torch.Tenesor): Embedding torch.Tensor of shape (bs, embed_dim)
        """
        bs, seq_len = x.size()

        X = torch.stft(
            x,
            n_fft=self.n_fft,
            hop_length=self.hop_length,
            window=self.window,
            return_complex=True,
        )
        X = X.view(bs, 1, X.shape[-2], X.shape[-1])
        X = torch.pow(X.abs() + 1e-8, 0.3)
        X = X.repeat(1, 3, 1, 1)  # add dummy channels (3)

        # apply normalization
        if self.input_batchnorm:
            X = self.bn(X)

        # process with CNN
        embeds = self.model(X)
        return embeds


class TransformerController(torch.nn.Module):
    def __init__(
        self,
        embed_dim: int,
        num_track_control_params: int,
        num_fx_bus_control_params: int,
        num_master_bus_control_params: int,
        num_layers: int = 6,
        nhead: int = 8,
        use_fx_bus: bool = False,
        use_master_bus: bool = False,
    ) -> None:
        """Transformer based Controller that predicts mix parameters given track and reference mix embeddings.

        Args:
            embed_dim (int): Embedding dim for tracks and mix.
            num_control_params (int): Number of control parameters for each track.
            num_layers (int): Number of Transformer layers.
            nhead (int): Number of attention heads in each layer.
            use_fx_bus (bool): Whether to use the FX bus.
            use_master_bus (bool): Whether to use the master bus.
        """
        super().__init__()
        self.embed_dim = embed_dim
        self.num_track_control_params = num_track_control_params
        self.num_fx_bus_control_params = num_fx_bus_control_params
        self.num_master_bus_control_params = num_master_bus_control_params
        self.num_layers = num_layers
        self.nhead = nhead
        self.use_fx_bus = use_fx_bus
        self.use_master_bus = use_master_bus

        self.track_embedding = torch.nn.Parameter(torch.randn(1, 1, embed_dim))
        self.mix_embedding = torch.nn.Parameter(torch.randn(1, 2, embed_dim))
        self.fx_bus_embedding = torch.nn.Parameter(torch.randn(1, 1, embed_dim))
        self.master_bus_embedding = torch.nn.Parameter(torch.randn(1, 1, embed_dim))

        encoder_layer = torch.nn.TransformerEncoderLayer(
            d_model=embed_dim,
            nhead=nhead,
            batch_first=True,
        )
        self.transformer_encoder = torch.nn.TransformerEncoder(
            encoder_layer,
            num_layers=num_layers,
        )

        self.track_projection = torch.nn.Linear(embed_dim, num_track_control_params)
        self.fx_bus_projection = torch.nn.Linear(embed_dim, num_fx_bus_control_params)
        self.master_bus_projection = torch.nn.Linear(
            embed_dim, num_master_bus_control_params
        )

    def forward(self, track_embeds: torch.torch.Tensor, mix_embeds: torch.torch.Tensor):
        bs, num_tracks, embed_dim = track_embeds.size()

        # apply learned embeddings to both input embeddings
        track_embeds += self.track_embedding.repeat(bs, num_tracks, 1)
        mix_embeds += self.mix_embedding.repeat(bs, 1, 1)

        # concat embeds into single "sequence"
        embeds = torch.cat((track_embeds, mix_embeds), dim=1)  # bs, seq_len, embed_dim
        embeds = torch.cat((embeds, self.fx_bus_embedding.repeat(bs, 1, 1)), dim=1)
        embeds = torch.cat((embeds, self.master_bus_embedding.repeat(bs, 1, 1)), dim=1)

        # generate output embeds with transformer, project and bound 0 - 1
<<<<<<< HEAD
        pred_params = torch.sigmoid(self.projection(self.transformer_encoder(embeds)))
        #print(pred_params.shape)
        pred_params = pred_params[:, :num_tracks, :]  # ignore the outputs of mix embeds
        #print(pred_params.shape)
        return pred_params
=======
        pred_params = self.transformer_encoder(embeds)
        pred_track_params = torch.sigmoid(
            self.track_projection(pred_params[:, :num_tracks, :])
        )
        pred_fx_bus_params = torch.sigmoid(
            self.fx_bus_projection(pred_params[:, -2, :])
        )
        pred_master_bus_params = torch.sigmoid(
            self.master_bus_projection(pred_params[:, -1, :])
        )

        return pred_track_params, pred_fx_bus_params, pred_master_bus_params
>>>>>>> a1af9f04


def center_crop(x: torch.Tensor, length: int) -> torch.Tensor:
    if x.size(-1) != length:
        assert x.size(-1) > length
        start = (x.size(-1) - length) // 2
        stop = start + length
        x = x[..., start:stop]
    return x


def causal_crop(x: torch.Tensor, length: int) -> torch.Tensor:
    if x.size(-1) != length:
        assert x.size(-1) > length
        stop = x.size(-1) - 1
        start = stop - length
        x = x[..., start:stop]
    return x


class FiLM(torch.nn.Module):
    def __init__(
        self,
        cond_dim: int,  # dim of conditioning input
        num_features: int,  # dim of the conv channel
        use_bn: bool = True,
    ) -> None:  # TODO(cm): check what this default value should be
        super().__init__()
        self.num_features = num_features
        self.use_bn = use_bn
        if self.use_bn:
            self.bn = torch.nn.BatchNorm1d(num_features, affine=False)
        self.adaptor = torch.nn.Linear(cond_dim, 2 * num_features)

    def forward(self, x: torch.Tensor, cond: torch.Tensor) -> torch.Tensor:
        cond = self.adaptor(cond)
        g, b = torch.chunk(cond, 2, dim=-1)
        g = g[:, :, None]
        b = b[:, :, None]
        if self.use_bn:
            x = self.bn(x)  # Apply batchnorm without affine
        x = (x * g) + b  # Then apply conditional affine
        return x


class TCNBlock(torch.nn.Module):
    def __init__(
        self,
        in_ch: int,
        out_ch: int,
        kernel_size: int = 3,
        dilation: int = 1,
        stride: int = 1,
        padding: Optional[int] = 0,
        use_ln: bool = False,
        temporal_dim: Optional[int] = None,
        use_act: bool = True,
        use_res: bool = True,
        cond_dim: int = 0,
        use_film_bn: bool = True,
        crop_fn: Callable[[torch.Tensor, int], torch.Tensor] = causal_crop,
    ) -> None:
        super().__init__()
        self.in_ch = in_ch
        self.out_ch = out_ch
        self.kernel_size = kernel_size
        self.dilation = dilation
        self.stride = stride
        self.use_ln = use_ln
        self.temporal_dim = temporal_dim
        self.use_act = use_act
        self.use_res = use_res
        self.cond_dim = cond_dim
        self.use_film_bn = use_film_bn
        self.crop_fn = crop_fn

        if padding is None:
            padding = ((kernel_size - 1) // 2) * dilation
        self.padding = padding

        self.ln = None
        if use_ln:
            assert temporal_dim is not None and temporal_dim > 0
            self.ln = torch.nn.LayerNorm(
                [in_ch, temporal_dim], elementwise_affine=False
            )

        self.act = None
        if use_act:
            self.act = torch.nn.PReLU(out_ch)

        self.conv = torch.nn.Conv1d(
            in_ch,
            out_ch,
            (kernel_size,),
            stride=(stride,),
            padding=padding,
            dilation=(dilation,),
            bias=True,
        )
        self.res = None
        if use_res:
            self.res = torch.nn.Conv1d(
                in_ch, out_ch, kernel_size=(1,), stride=(stride,), bias=False
            )

        self.film = None
        if cond_dim > 0:
            self.film = FiLM(cond_dim, out_ch, use_bn=use_film_bn)

    def is_conditional(self) -> bool:
        return self.cond_dim > 0

    def forward(
        self, x: torch.Tensor, cond: Optional[torch.Tensor] = None
    ) -> torch.Tensor:
        x_in = x
        if self.ln is not None:
            assert x.size(1) == self.in_ch
            assert x.size(2) == self.temporal_dim
            x = self.ln(x)
        x = self.conv(x)
        if self.is_conditional():
            assert cond is not None
            x = self.film(x, cond)
        if self.act is not None:
            x = self.act(x)
        if self.res is not None:
            res = self.res(x_in)
            x_res = self.crop_fn(res, x.size(-1))
            x += x_res
        return x


class TCN(torch.nn.Module):
    def __init__(
        self,
        out_channels: List[int],
        dilations: Optional[List[int]] = None,
        in_ch: int = 1,
        kernel_size: int = 13,
        strides: Optional[List[int]] = None,
        padding: Optional[int] = 0,
        use_ln: bool = False,
        temporal_dims: Optional[List[int]] = None,
        use_act: bool = True,
        use_res: bool = True,
        cond_dim: int = 0,
        use_film_bn: bool = False,
        crop_fn: Callable[[torch.Tensor, int], torch.Tensor] = causal_crop,
    ) -> None:
        super().__init__()
        self.out_channels = out_channels
        self.in_ch = in_ch
        self.out_ch = out_channels[-1]
        self.kernel_size = kernel_size
        self.padding = padding
        self.use_ln = use_ln
        self.temporal_dims = temporal_dims  # TODO(cm): calculate automatically
        self.use_act = use_act
        self.use_res = use_res
        self.cond_dim = cond_dim
        self.use_film_bn = use_film_bn
        self.crop_fn = crop_fn
        # TODO(cm): padding warning

        self.n_blocks = len(out_channels)
        if dilations is None:
            dilations = [4**idx for idx in range(self.n_blocks)]
        assert len(dilations) == self.n_blocks
        self.dilations = dilations

        if strides is None:
            strides = [1] * self.n_blocks
        assert len(strides) == self.n_blocks
        self.strides = strides

        if use_ln:
            assert temporal_dims is not None
            assert len(temporal_dims) == self.n_blocks

        self.blocks = torch.nn.ModuleList()
        block_out_ch = None
        for idx, (curr_out_ch, dil, stride) in enumerate(
            zip(out_channels, dilations, strides)
        ):
            if idx == 0:
                block_in_ch = in_ch
            else:
                block_in_ch = block_out_ch
            block_out_ch = curr_out_ch

            temp_dim = None
            if temporal_dims is not None:
                temp_dim = temporal_dims[idx]

            self.blocks.append(
                TCNBlock(
                    block_in_ch,
                    block_out_ch,
                    kernel_size,
                    dil,
                    stride,
                    padding,
                    use_ln,
                    temp_dim,
                    use_act,
                    use_res,
                    cond_dim,
                    use_film_bn,
                    crop_fn,
                )
            )

    def is_conditional(self) -> bool:
        return self.cond_dim > 0

    def forward(
        self, x: torch.Tensor, cond: Optional[torch.Tensor] = None
    ) -> torch.Tensor:
        assert x.ndim == 3  # (batch_size, in_ch, samples)
        if self.is_conditional():
            assert cond is not None
            assert cond.shape == (x.size(0), self.cond_dim)  # (batch_size, cond_dim)
        for block in self.blocks:
            x = block(x, cond)
        return x

    def calc_receptive_field(self) -> int:
        """Compute the receptive field in samples."""
        assert all(_ == 1 for _ in self.strides)  # TODO(cm): add support for dsTCN
        assert self.dilations[0] == 1  # TODO(cm): add support for >1 starting dilation
        rf = self.kernel_size
        for dil in self.dilations[1:]:
            rf = rf + ((self.kernel_size - 1) * dil)
        return rf<|MERGE_RESOLUTION|>--- conflicted
+++ resolved
@@ -38,17 +38,10 @@
         mix_embeds = mix_embeds.view(bs, 2, -1)  # restore
 
         # controller will predict mix parameters for each stem based on embeds
-<<<<<<< HEAD
-        mix_params = self.controller(track_embeds, mix_embeds)
-        #print(mix_params.shape)
-        #mix_params = mix_params.type_as(tracks)
-        #print("after as type tracks:", mix_params.shape)
-=======
         track_params, fx_bus_params, master_bus_params = self.controller(
             track_embeds, mix_embeds
         )
 
->>>>>>> a1af9f04
         # create a mix using the predicted parameters
         (
             mixed_tracks,
@@ -629,13 +622,6 @@
         embeds = torch.cat((embeds, self.master_bus_embedding.repeat(bs, 1, 1)), dim=1)
 
         # generate output embeds with transformer, project and bound 0 - 1
-<<<<<<< HEAD
-        pred_params = torch.sigmoid(self.projection(self.transformer_encoder(embeds)))
-        #print(pred_params.shape)
-        pred_params = pred_params[:, :num_tracks, :]  # ignore the outputs of mix embeds
-        #print(pred_params.shape)
-        return pred_params
-=======
         pred_params = self.transformer_encoder(embeds)
         pred_track_params = torch.sigmoid(
             self.track_projection(pred_params[:, :num_tracks, :])
@@ -648,7 +634,6 @@
         )
 
         return pred_track_params, pred_fx_bus_params, pred_master_bus_params
->>>>>>> a1af9f04
 
 
 def center_crop(x: torch.Tensor, length: int) -> torch.Tensor:
