--- conflicted
+++ resolved
@@ -8,14 +8,8 @@
       - ./data/cambridge.yaml 
       # - ./data/medley.yaml
     length: 262144
-<<<<<<< HEAD
     min_tracks: 8
     max_tracks: 8
-=======
-    min_tracks: 4
-    max_tracks: 4
-
->>>>>>> 1aef74be
     batch_size: 2
     num_workers: 4
     num_train_passes: 5
