--- conflicted
+++ resolved
@@ -24,14 +24,8 @@
          
         self.mix_filepaths = glob.glob(
             os.path.join(root_dir, "**", "*.wav"), recursive=True
-<<<<<<< HEAD
         )
        
-=======
-
-        #self.mix_filepaths = glob.glob(
-            #os.path.join(root_dir, "**", "*.mp3"), recursive=True)
->>>>>>> 1aef74be
         print(f"Located {len(self.mix_filepaths)} mixes.")
 
         self.meter = pyln.Meter(44100)
