--- conflicted
+++ resolved
@@ -202,69 +202,9 @@
         #print("ref_mix: ", ref_mix_a)
 
 
-<<<<<<< HEAD
         
         # tracks_a = tracks[..., :input_middle_idx] # not used currently
         tracks_b = tracks[..., middle_idx:]  # this is passed to the model
-=======
-        if self.current_epoch >= self.active_compressor_epoch:
-            self.use_track_compressor = True
-
-        if self.current_epoch >= self.active_fx_bus_epoch:
-            self.use_fx_bus = True
-
-        if self.current_epoch >= self.active_master_bus_epoch:
-            self.use_master_bus = True
-
-        bs, num_tracks, seq_len = tracks.shape
-
-        # apply random gain to input tracks
-        # tracks *= 10 ** ((torch.rand(bs, num_tracks, 1).type_as(tracks) * -12.0) / 20.0)
-        ref_track_param_dict = None
-        ref_fx_bus_param_dict = None
-        ref_master_bus_param_dict = None
-
-        # --------- create a random mix (on GPU, if applicable) ---------
-        if self.generate_mix:
-            (
-                ref_mix_tracks,
-                ref_mix,
-                ref_track_param_dict,
-                ref_fx_bus_param_dict,
-                ref_master_bus_param_dict,
-            ) = self.mix_fn(
-                tracks,
-                self.mix_console,
-                use_track_input_fader=False,  # do not use track input fader for training
-                use_track_panner=self.use_track_panner,
-                use_track_eq=self.use_track_eq,
-                use_track_compressor=self.use_track_compressor,
-                use_fx_bus=self.use_fx_bus,
-                use_master_bus=self.use_master_bus,
-                use_output_fader=False,  # not used because we normalize output mixes
-                instrument_id=instrument_id,
-                stereo_id=stereo_info,
-                instrument_number_file=self.instrument_number_lookup,
-                ke_dict=self.knowledge_engineering_dict,
-            )
-
-            # normalize the reference mix
-            ref_mix = batch_stereo_peak_normalize(ref_mix)
-
-            if torch.isnan(ref_mix).any():
-                print(ref_track_param_dict)
-                raise ValueError("Found nan in ref_mix")
-
-            ref_mix_a = ref_mix[..., :middle_idx]  # this is passed to the model
-            ref_mix_b = ref_mix[..., middle_idx:]  # this is used for loss computation
-            # tracks_a = tracks[..., :input_middle_idx] # not used currently
-            tracks_b = tracks[..., middle_idx:]  # this is passed to the model
-        else:
-            # when using a real mix, pass the same mix to model and loss
-            ref_mix_a = ref_mix
-            ref_mix_b = ref_mix
-            tracks_b = tracks
->>>>>>> f05754f0
 
         #print(ref_mix_a.shape)
         #  ---- run model with tracks from section A using reference mix from section B ----
