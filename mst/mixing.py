--- conflicted
+++ resolved
@@ -1,7 +1,6 @@
 # Store mixing functions here (e.g. knowledge engineering)
 import json
 import torch
-<<<<<<< HEAD
 import os
 import json
 import random
@@ -14,6 +13,7 @@
 from yaml import load, dump, Loader, Dumper
 from mst.dataloaders.medley import MedleyDBDataset
 import torchaudio
+import random
 
 
 def instrument_metadata(instrument_id: list):
@@ -38,9 +38,6 @@
         mdata.append(metadata)
     #print("mdata:", mdata)
     return mdata
-=======
-import random
->>>>>>> 9e54229b
 
 
 def naive_random_mix(tracks: torch.Tensor, mix_console: torch.nn.Module, *args):
@@ -440,7 +437,6 @@
     mix /= mix.abs().max().clamp(min=1e-8)
 
     return mix, param_dict
-<<<<<<< HEAD
     
 
 
@@ -486,881 +482,4 @@
 #             torchaudio.save(os.path.join(save_dir,"naive"+str(j)+".wav"), naive_mix[j], 44100)
 #         print("mix", mix.size())
 #         if i==0:
-#             break
-=======
-
-
-def instrument_metadata(instrument_id: list):
-    """Convert the metadata info into istrument names"""
-    with open("./data/inst_id.json", "r") as f:
-        instrument_number_file = json.load(f)
-
-    bs, num_tracks = instrument_id.size()
-    mdata = []
-    for i in range(bs):
-        iid = instrument_id[i, :]
-        # print(iid)
-        iid = iid.cpu().tolist()
-        metadata = {}
-        for j, id in enumerate(iid):
-            instrument = [
-                instrument
-                for instrument, number in instrument_number_file.items()
-                if number == id
-            ]
-            metadata[j] = instrument[0]
-
-        # metadata = dict(zip(range(len(metadata)), metadata))
-        # print("metadata:", metadata)
-        mdata.append(metadata)
-    # print("mdata:", mdata)
-    return mdata
-
-
-def knowledge_engineering_mix(
-    tracks: torch.Tensor,
-    mix_console: torch.nn.Module,
-    instrument_id: list,
-    stereo_id: list,
-):
-    """Generate a mix using knowledge engineering"""
-
-    bs, num_tracks, seq_len = tracks.size()
-    mdata = instrument_metadata(instrument_id)
-    # print("mdata:", mdata)
-
-    # BasicMixConsole
-    advance_console = False
-
-    mix_params = torch.full((bs, num_tracks, mix_console.num_control_params), -18.0)
-    pan_params = torch.full((bs, num_tracks, 1), 0.5)
-
-    if mix_console.num_control_params > 2:
-        advance_console = True
-        eq = torch.tensor([10, 100, 1])
-        compressor = torch.tensor([10, 1, 10, 10, 0.0, 1])
-
-        eq_lowpass_params = torch.full((bs, num_tracks, 3), 0)
-        eq_lowpass_params[:, :, 1] = 50
-        eq_lowpass_params[:, :, 2] = 0
-
-        eq_bandpass1_params = torch.full((bs, num_tracks, 3), 0)
-        eq_bandpass1_params[:, :, 1] = 200
-        eq_bandpass1_params[:, :, 2] = 0
-
-        eq_bandpass2_params = torch.full((bs, num_tracks, 3), 0)
-        eq_bandpass2_params[:, :, 1] = 500
-        eq_bandpass2_params[:, :, 2] = 0
-
-        eq_bandpass3_params = torch.full((bs, num_tracks, 3), 0)
-        eq_bandpass3_params[:, :, 1] = 1000
-        eq_bandpass3_params[:, :, 2] = 0
-
-        eq_bandpass4_params = torch.full((bs, num_tracks, 3), 0)
-        eq_bandpass4_params[:, :, 1] = 5000
-        eq_bandpass4_params[:, :, 2] = 0
-
-        eq_highpass_params = torch.full((bs, num_tracks, 3), 0)
-        eq_highpass_params[:, :, 1] = 10000
-        eq_highpass_params[:, :, 2] = 0
-
-        comp_params = torch.full((bs, num_tracks, 6), -5)
-        comp_params[:, :, 1] = 1
-        comp_params[:, :, 2] = 0
-        comp_params[:, :, 3] = 0
-        comp_params[:, :, 4] = 12.0
-        comp_params[:, :, 5] = 0
-
-        # dist_params = torch.full((bs, num_tracks, 2),(0,0))
-        # reverb_params = torch.full((bs, num_tracks, 2),(0,0))
-
-    skip = False
-    for j in range(bs):
-        metadata = mdata[j]
-        stereo_info = stereo_id[j, :]
-
-        for i in range(len(metadata)):
-            # print(stereo_info[i])
-            if stereo_info[i] == 1:
-                if i == num_tracks - 1:
-                    # print("last track")
-                    skip = False
-                else:
-                    # print("stereo")
-                    skip = True
-
-            if metadata[i] == "silence":
-                mix_params[j, i, 0] = -88.0
-
-            elif metadata[i] in [
-                "female singer",
-                "male singer",
-                "male rapper",
-                "Rap",
-                "male speaker",
-            ]:
-                # print("vocal")
-                # centre pan
-                mix_params[j, i, 0] = round(random.uniform(-8.5, -6.5), 1)
-                if advance_console:
-                    eq_lowpass_params[j, i, :] = (
-                        torch.tensor([-3, 100, 0.5]) + random.uniform(-1, 1) * eq
-                    )
-                    eq_bandpass1_params[j, i, :] = (
-                        torch.tensor([0, 250, 1]) + random.uniform(-1, 1) * eq
-                    )
-                    eq_bandpass2_params[j, i, :] = (
-                        torch.tensor([1, 500, 1]) + random.uniform(-1, 1) * eq
-                    )
-                    eq_bandpass3_params[j, i, :] = (
-                        torch.tensor([1, 1000, 1]) + random.uniform(-1, 1) * eq
-                    )
-                    eq_bandpass4_params[j, i, :] = (
-                        torch.tensor([0, 5000, 1]) + random.uniform(-1, 1) * eq
-                    )
-                    eq_highpass_params[j, i, :] = (
-                        torch.tensor([-3, 10000, 0.5]) + random.uniform(-1, 1) * eq
-                    )
-                    comp_params[j, i, :] = (
-                        torch.tensor([-16, 2, 10, 10, 5, 3])
-                        + random.uniform(-1, 1) * compressor
-                    )
-
-            elif metadata[i] == "vocalist":
-                # wide pan
-                mix_params[j, i, 0] = round(random.uniform(-10.0, -8.0), 1)
-                pan_params[j, i, 0] = random.choice([0.1, 0.2, 0.8, 0.9])
-                if advance_console:
-                    eq_lowpass_params[j, i, :] = (
-                        torch.tensor([-3, 100, 0.5]) + random.uniform(-1, 1) * eq
-                    )
-                    eq_bandpass1_params[j, i, :] = (
-                        torch.tensor([1, 250, 1]) + random.uniform(-1, 1) * eq
-                    )
-                    eq_bandpass2_params[j, i, :] = (
-                        torch.tensor([0, 500, 1]) + random.uniform(-1, 1) * eq
-                    )
-                    eq_bandpass3_params[j, i, :] = (
-                        torch.tensor([0, 1000, 1]) + random.uniform(-1, 1) * eq
-                    )
-                    eq_bandpass4_params[j, i, :] = (
-                        torch.tensor([0, 5000, 1]) + random.uniform(-1, 1) * eq
-                    )
-                    eq_highpass_params[j, i, :] = (
-                        torch.tensor([-3, 10000, 0.5]) + random.uniform(-1, 1) * eq
-                    )
-                    comp_params[j, i, :] = (
-                        torch.tensor([-16, 2, 10, 10, 5, 3])
-                        + random.uniform(-1, 1) * compressor
-                    )
-
-            elif metadata[i] in ["electric bass", "double bass"]:
-                # print("bass")
-                # centre pan
-                mix_params[j, i, 0] = round(random.uniform(-11.5, -8.5), 1)
-                if advance_console:
-                    eq_lowpass_params[j, i, :] = (
-                        torch.tensor([-2, 50, 1.5]) + random.uniform(-1, 1) * eq
-                    )
-                    eq_bandpass1_params[j, i, :] = (
-                        torch.tensor([3, 100, 2]) + random.uniform(-1, 1) * eq
-                    )
-                    eq_bandpass2_params[j, i, :] = (
-                        torch.tensor([0, 500, 1]) + random.uniform(-1, 1) * eq
-                    )
-                    eq_bandpass3_params[j, i, :] = (
-                        torch.tensor([3, 1000, 1]) + random.uniform(-1, 1) * eq
-                    )
-                    comp_params[j, i, :] = (
-                        torch.tensor([-25, 3, 10, 10, 10, 4])
-                        + random.uniform(-1, 1) * compressor
-                    )
-                    if random.uniform(0, 1) > 0.5:
-                        eq_bandpass4_params[j, i, :] = (
-                            torch.tensor([-3, 3000, 1]) + random.uniform(-1, 1) * eq
-                        )
-                        eq_highpass_params[j, i, :] = (
-                            torch.tensor([0, 10000, 0.5]) + random.uniform(-1, 1) * eq
-                        )
-
-            elif metadata[i] in ["bass drum", "kick drum"]:
-                # print("kick")
-                # centre pan
-                mix_params[j, i, 0] = round(random.uniform(-13.0, -11.0), 1)
-                if advance_console:
-                    eq_lowpass_params[j, i, :] = (
-                        torch.tensor([2, 50, 2]) + random.uniform(-1, 1) * eq
-                    )
-                    eq_bandpass1_params[j, i, :] = (
-                        torch.tensor([1, 100, 1]) + random.uniform(-1, 1) * eq
-                    )
-                    eq_bandpass2_params[j, i, :] = (
-                        torch.tensor([-3, 500, 1]) + random.uniform(-1, 1) * eq
-                    )
-                    comp_params[j, i, :] = (
-                        torch.tensor([-20, 4, 10, 10, 5, 4])
-                        + random.uniform(-1, 1) * compressor
-                    )
-                    if random.uniform(0, 1) > 0.5:
-                        eq_bandpass3_params[j, i, :] = (
-                            torch.tensor([0, 2000, 1]) + random.uniform(-1, 1) * eq
-                        )
-                        eq_bandpass4_params[j, i, :] = (
-                            torch.tensor([-6, 5000, 1]) + random.uniform(-1, 1) * eq
-                        )
-                        eq_highpass_params[j, i, :] = (
-                            torch.tensor([0, 10000, 0.5]) + random.uniform(-1, 1) * eq
-                        )
-
-            elif metadata[i] == ["snare drum", "tabla"]:
-                # mid pan
-                mix_params[j, i, 0] = round(random.uniform(-8.0, -9.5), 1)
-                pan_params[j, i, 0] = random.choice([0.4, 0.6])
-                if advance_console:
-                    eq_lowpass_params[j, i, :] = (
-                        torch.tensor([-1, 100, 0.5]) + random.uniform(-1, 1) * eq
-                    )
-                    eq_bandpass1_params[j, i, :] = (
-                        torch.tensor([3, 250, 1]) + random.uniform(-1, 1) * eq
-                    )
-                    eq_bandpass2_params[j, i, :] = (
-                        torch.tensor([1, 500, 0.5]) + random.uniform(-1, 1) * eq
-                    )
-                    comp_params[j, i, :] = (
-                        torch.tensor([-18, 3, 10, 10, 5, 3])
-                        + random.uniform(-1, 1) * compressor
-                    )
-                    if random.uniform(0, 1) > 0.5:
-                        eq_bandpass3_params[j, i, :] = (
-                            torch.tensor([-3, 3000, 1]) + random.uniform(-1, 1) * eq
-                        )
-                        eq_bandpass4_params[j, i, :] = (
-                            torch.tensor([-6, 5000, 1]) + random.uniform(-1, 1) * eq
-                        )
-                        eq_highpass_params[j, i, :] = (
-                            torch.tensor([0, 10000, 0.5]) + random.uniform(-1, 1) * eq
-                        )
-
-            elif metadata[i] in ["drum set", "drum machine"]:
-                # mid pan
-                mix_params[j, i, 0] = round(random.uniform(-12.0, -9.0), 1)
-                pan_params[j, i, 0] = random.choice([0.3, 0.4, 0.6, 0.7])
-                if advance_console:
-                    if random.uniform(0, 1) > 0.5:
-                        eq_lowpass_params[j, i, :] = (
-                            torch.tensor([-6, 80, 1]) + random.uniform(-1, 1) * eq
-                        )
-                        eq_bandpass1_params[j, i, :] = (
-                            torch.tensor([0, 250, 1]) + random.uniform(-1, 1) * eq
-                        )
-                        eq_bandpass2_params[j, i, :] = (
-                            torch.tensor([3, 500, 1]) + random.uniform(-1, 1) * eq
-                        )
-                        eq_bandpass3_params[j, i, :] = (
-                            torch.tensor([-3, 1000, 1]) + random.uniform(-1, 1) * eq
-                        )
-                        eq_bandpass4_params[j, i, :] = (
-                            torch.tensor([-3, 4000, 1]) + random.uniform(-1, 1) * eq
-                        )
-                        eq_highpass_params[j, i, :] = (
-                            torch.tensor([-6, 8000, 1]) + random.uniform(-1, 1) * eq
-                        )
-                        comp_params[j, i, :] = (
-                            torch.tensor([-18, 4, 15, 15, 5, 2])
-                            + random.uniform(-1, 1) * compressor
-                        )
-
-            elif metadata[i] in [
-                "high hat",
-                "toms",
-                "timpani",
-                "bongo",
-                "doumbek",
-                "darbuka",
-            ]:
-                # mid pan
-                mix_params[j, i, 0] = round(random.uniform(-12.0, -9.0), 1)
-                pan_params[j, i, 0] = random.choice([0.3, 0.4, 0.6, 0.7])
-                if advance_console:
-                    eq_lowpass_params[j, i, :] = (
-                        torch.tensor([-6, 300, 2]) + random.uniform(-1, 1) * eq
-                    )
-                    if random.uniform(0, 1) > 0.5:
-                        eq_bandpass1_params[j, i, :] = (
-                            torch.tensor([0, 1000, 1]) + random.uniform(-1, 1) * eq
-                        )
-                        eq_bandpass2_params[j, i, :] = (
-                            torch.tensor([0, 2000, 1]) + random.uniform(-1, 1) * eq
-                        )
-                        eq_bandpass3_params[j, i, :] = (
-                            torch.tensor([0, 4000, 1]) + random.uniform(-1, 1) * eq
-                        )
-                        eq_bandpass4_params[j, i, :] = (
-                            torch.tensor([0, 8000, 1]) + random.uniform(-1, 1) * eq
-                        )
-                        eq_highpass_params[j, i, :] = (
-                            torch.tensor([0, 10000, 1]) + random.uniform(-1, 1) * eq
-                        )
-                        comp_params[j, i, :] = (
-                            torch.tensor([-16, 2, 15, 15, 5, 2])
-                            + random.uniform(-1, 1) * compressor
-                        )
-
-            elif metadata[i] in [
-                "cymbal",
-                "glockenspiel",
-                "claps",
-                "vibraphone",
-                "auxiliary percussion",
-                "chimes",
-                "gong",
-            ]:
-                # wide pan
-                mix_params[j, i, 0] = round(random.uniform(-13.0, -10.0), 1)
-                pan_params[j, i, 0] = random.choice([0.1, 0.2, 0.8, 0.9])
-                if advance_console:
-                    eq_lowpass_params[j, i, :] = (
-                        torch.tensor([-6, 250, 2]) + random.uniform(-1, 1) * eq
-                    )
-                    eq_bandpass1_params[j, i, :] = (
-                        torch.tensor([-3, 500, 1]) + random.uniform(-1, 1) * eq
-                    )
-                    eq_bandpass2_params[j, i, :] = (
-                        torch.tensor([-2, 1000, 1]) + random.uniform(-1, 1) * eq
-                    )
-                    eq_bandpass3_params[j, i, :] = (
-                        torch.tensor([-1, 2000, 1]) + random.uniform(-1, 1) * eq
-                    )
-                    eq_bandpass4_params[j, i, :] = (
-                        torch.tensor([-1, 4000, 1]) + random.uniform(-1, 1) * eq
-                    )
-                    eq_highpass_params[j, i, :] = (
-                        torch.tensor([-1, 8000, 1]) + random.uniform(-1, 1) * eq
-                    )
-                    comp_params[j, i, :] = (
-                        torch.tensor([-20, 2, 10, 10, 5, 4])
-                        + random.uniform(-1, 1) * compressor
-                    )
-
-            elif metadata[i] in ["guiro", "cowbell"]:
-                # extreme pan
-                mix_params[j, i, 0] = round(random.uniform(-15.0, -13.0), 1)
-                pan_params[j, i, 0] = random.choice([0.0, 1.0])
-                if advance_console:
-                    eq_lowpass_params[j, i, :] = (
-                        torch.tensor([-6, 250, 1]) + random.uniform(-1, 1) * eq
-                    )
-                    eq_bandpass1_params[j, i, :] = (
-                        torch.tensor([-3, 500, 1]) + random.uniform(-1, 1) * eq
-                    )
-                    eq_bandpass2_params[j, i, :] = (
-                        torch.tensor([-2, 1000, 1]) + random.uniform(-1, 1) * eq
-                    )
-                    eq_bandpass3_params[j, i, :] = (
-                        torch.tensor([-1, 2000, 1]) + random.uniform(-1, 1) * eq
-                    )
-                    eq_bandpass4_params[j, i, :] = (
-                        torch.tensor([-1, 4000, 1]) + random.uniform(-1, 1) * eq
-                    )
-                    eq_highpass_params[j, i, :] = (
-                        torch.tensor([-1, 8000, 1]) + random.uniform(-1, 1) * eq
-                    )
-                    comp_params[j, i, :] = (
-                        torch.tensor([-5, 1, 0, 0, 0, 0])
-                        + random.uniform(-1, 1) * compressor
-                    )
-
-            elif metadata[i] in [
-                "sleigh bells",
-                "shaker",
-                "tambourine",
-                "cabasa",
-                "castanet",
-                "scratches",
-                "gu",
-            ]:
-                # extreme pan
-                mix_params[j, i, 0] = round(random.uniform(-15.0, -13.0), 1)
-                pan_params[j, i, 0] = random.choice([0.0, 1.0])
-                if advance_console:
-                    eq_lowpass_params[j, i, :] = (
-                        torch.tensor([-3, 200, 0.5]) + random.uniform(-1, 1) * eq
-                    )
-                    eq_bandpass1_params[j, i, :] = (
-                        torch.tensor([-3, 500, 1]) + random.uniform(-1, 1) * eq
-                    )
-                    eq_bandpass2_params[j, i, :] = (
-                        torch.tensor([0, 1000, 1]) + random.uniform(-1, 1) * eq
-                    )
-                    eq_bandpass3_params[j, i, :] = (
-                        torch.tensor([0, 2000, 1]) + random.uniform(-1, 1) * eq
-                    )
-                    eq_bandpass4_params[j, i, :] = (
-                        torch.tensor([0, 4000, 1]) + random.uniform(-1, 1) * eq
-                    )
-                    eq_highpass_params[j, i, :] = (
-                        torch.tensor([0, 8000, 0.5]) + random.uniform(-1, 1) * eq
-                    )
-                    comp_params[j, i, :] = (
-                        torch.tensor([-16, 3, 15, 15, 5, 3])
-                        + random.uniform(-1, 1) * compressor
-                    )
-
-            elif metadata[i] in [
-                "fx/processed sound",
-                "sampler",
-                "synthesizer",
-                "harmonica",
-            ]:
-                # mid pan
-                mix_params[j, i, 0] = round(random.uniform(-13.0, -10.0), 1)
-                pan_params[j, i, 0] = random.choice([0.3, 0.4, 0.6, 0.7])
-                if advance_console:
-                    eq_lowpass_params[j, i, :] = (
-                        torch.tensor([-6, 80, 1]) + random.uniform(-1, 1) * eq
-                    )
-                    eq_bandpass1_params[j, i, :] = (
-                        torch.tensor([-3, 200, 1]) + random.uniform(-1, 1) * eq
-                    )
-                    eq_bandpass2_params[j, i, :] = (
-                        torch.tensor([3, 1000, 1]) + random.uniform(-1, 1) * eq
-                    )
-                    eq_bandpass3_params[j, i, :] = (
-                        torch.tensor([3, 2000, 1]) + random.uniform(-1, 1) * eq
-                    )
-                    eq_bandpass4_params[j, i, :] = (
-                        torch.tensor([0, 4000, 1]) + random.uniform(-1, 1) * eq
-                    )
-                    eq_highpass_params[j, i, :] = (
-                        torch.tensor([-1, 8000, 1]) + random.uniform(-1, 1) * eq
-                    )
-                    comp_params[j, i, :] = (
-                        torch.tensor([-22, 3, 20, 20, 5, 3])
-                        + random.uniform(-1, 1) * compressor
-                    )
-
-            elif metadata[i] in [
-                "electric piano",
-                "accordion",
-                "harpsichord",
-                "organ",
-                "piano",
-                "tack piano",
-                "melodica",
-            ]:
-                # print("piano")
-                # mid pan
-                mix_params[j, i, 0] = round(random.uniform(-9.0, -7.0), 1)
-                pan_params[j, i, 0] = random.choice([0.3, 0.4, 0.6, 0.7])
-                if advance_console:
-                    eq_lowpass_params[j, i, :] = (
-                        torch.tensor([-3, 100, 0.5]) + random.uniform(-1, 1) * eq
-                    )
-                    eq_bandpass1_params[j, i, :] = (
-                        torch.tensor([0, 200, 1]) + random.uniform(-1, 1) * eq
-                    )
-                    eq_bandpass2_params[j, i, :] = (
-                        torch.tensor([0, 1000, 1]) + random.uniform(-1, 1) * eq
-                    )
-                    eq_bandpass3_params[j, i, :] = (
-                        torch.tensor([3, 3000, 1]) + random.uniform(-1, 1) * eq
-                    )
-                    eq_bandpass4_params[j, i, :] = (
-                        torch.tensor([-3, 8000, 1]) + random.uniform(-1, 1) * eq
-                    )
-                    eq_highpass_params[j, i, :] = (
-                        torch.tensor([-3, 10000, 0.5]) + random.uniform(-1, 1) * eq
-                    )
-                    comp_params[j, i, :] = (
-                        torch.tensor([-20, 2, 15, 15, 5, 3])
-                        + random.uniform(-1, 1) * compressor
-                    )
-
-            elif metadata[i] in ["cello", "double bass"]:
-                # print("cello")
-                # mid pan
-                mix_params[j, i, 0] = round(random.uniform(-12.0, -9.0), 1)
-                pan_params[j, i, 0] = random.choice([0.3, 0.4, 0.6, 0.7])
-                if advance_console:
-                    eq_lowpass_params[j, i, :] = (
-                        torch.tensor([-3, 100, 0.5]) + random.uniform(-1, 1) * eq
-                    )
-                    eq_bandpass1_params[j, i, :] = (
-                        torch.tensor([1, 250, 1]) + random.uniform(-1, 1) * eq
-                    )
-                    eq_bandpass2_params[j, i, :] = (
-                        torch.tensor([0, 500, 1]) + random.uniform(-1, 1) * eq
-                    )
-                    eq_bandpass3_params[j, i, :] = (
-                        torch.tensor([-2, 1000, 1]) + random.uniform(-1, 1) * eq
-                    )
-                    eq_bandpass4_params[j, i, :] = (
-                        torch.tensor([-1, 4000, 1]) + random.uniform(-1, 1) * eq
-                    )
-                    eq_highpass_params[j, i, :] = (
-                        torch.tensor([-3, 10000, 0.5]) + random.uniform(-1, 1) * eq
-                    )
-                    comp_params[j, i, :] = (
-                        torch.tensor([-22, 3, 15, 15, 5, 3])
-                        + random.uniform(-1, 1) * compressor
-                    )
-
-            elif metadata[i] in [
-                "violin",
-                "viola",
-                "string section",
-                "violin section",
-                "cello section",
-                "viola section",
-                "harp",
-                "erhu",
-            ]:
-                # print("strings")
-                # wide pan
-                mix_params[j, i, 0] = round(random.uniform(-13.0, -11.0), 1)
-                pan_params[j, i, 0] = random.choice([0.1, 0.2, 0.8, 0.9])
-                if advance_console:
-                    eq_lowpass_params[j, i, :] = (
-                        torch.tensor([0, 100, 0.5]) + random.uniform(-1, 1) * eq
-                    )
-                    eq_bandpass1_params[j, i, :] = (
-                        torch.tensor([3, 500, 1]) + random.uniform(-1, 1) * eq
-                    )
-                    eq_bandpass2_params[j, i, :] = (
-                        torch.tensor([0, 1000, 1]) + random.uniform(-1, 1) * eq
-                    )
-                    eq_bandpass3_params[j, i, :] = (
-                        torch.tensor([-1, 2000, 1]) + random.uniform(-1, 1) * eq
-                    )
-                    eq_bandpass4_params[j, i, :] = (
-                        torch.tensor([0, 3000, 1]) + random.uniform(-1, 1) * eq
-                    )
-                    eq_highpass_params[j, i, :] = (
-                        torch.tensor([0, 10000, 0.5]) + random.uniform(-1, 1) * eq
-                    )
-                    comp_params[j, i, :] = (
-                        torch.tensor([-22, 3, 25, 25, 5, 3])
-                        + random.uniform(-1, 1) * compressor
-                    )
-
-            elif metadata[i] in ["tenor saxophone", "bassoon", "bass clarinet"]:
-                # mid pan
-                mix_params[j, i, 0] = round(random.uniform(-11.0, -9.0), 1)
-                pan_params[j, i, 0] = random.choice([0.3, 0.4, 0.6, 0.7])
-                if advance_console:
-                    eq_lowpass_params[j, i, :] = (
-                        torch.tensor([-3, 100, 0.5]) + random.uniform(-1, 1) * eq
-                    )
-                    eq_bandpass1_params[j, i, :] = (
-                        torch.tensor([1, 250, 1]) + random.uniform(-1, 1) * eq
-                    )
-                    eq_bandpass2_params[j, i, :] = (
-                        torch.tensor([1, 500, 1]) + random.uniform(-1, 1) * eq
-                    )
-                    eq_bandpass3_params[j, i, :] = (
-                        torch.tensor([-3, 2000, 1]) + random.uniform(-1, 1) * eq
-                    )
-                    eq_bandpass4_params[j, i, :] = (
-                        torch.tensor([-6, 3000, 1]) + random.uniform(-1, 1) * eq
-                    )
-                    eq_highpass_params[j, i, :] = (
-                        torch.tensor([-3, 10000, 0.5]) + random.uniform(-1, 1) * eq
-                    )
-                    comp_params[j, i, :] = (
-                        torch.tensor([-16, 3, 20, 20, 5, 3])
-                        + random.uniform(-1, 1) * compressor
-                    )
-
-            elif metadata[i] in [
-                "flute",
-                "clarinet",
-                "saxophone",
-                "oboe",
-                "soprano saxophone",
-                "alto saxophone",
-                "piccolo",
-                "dizi",
-                "bamboo flute",
-            ]:
-                # wide pan
-                mix_params[j, i, 0] = round(random.uniform(-11.0, -9.0), 1)
-                pan_params[j, i, 0] = random.choice([0.1, 0.2, 0.8, 0.9])
-                if advance_console:
-                    eq_lowpass_params[j, i, :] = (
-                        torch.tensor([-3, 100, 0.5]) + random.uniform(-1, 1) * eq
-                    )
-                    eq_bandpass1_params[j, i, :] = (
-                        torch.tensor([3, 500, 1]) + random.uniform(-1, 1) * eq
-                    )
-                    eq_bandpass2_params[j, i, :] = (
-                        torch.tensor([-1, 1000, 1]) + random.uniform(-1, 1) * eq
-                    )
-                    eq_bandpass3_params[j, i, :] = (
-                        torch.tensor([-1, 2000, 1]) + random.uniform(-1, 1) * eq
-                    )
-                    eq_bandpass4_params[j, i, :] = (
-                        torch.tensor([-2, 3000, 1]) + random.uniform(-1, 1) * eq
-                    )
-                    eq_highpass_params[j, i, :] = (
-                        torch.tensor([-3, 10000, 0.5]) + random.uniform(-1, 1) * eq
-                    )
-                    if random.uniform(0, 1) > 0.6:
-                        comp_params[j, i, :] = (
-                            torch.tensor([-16, 2, 10, 10, 5, 4])
-                            + random.uniform(-1, 1) * compressor
-                        )
-
-            elif metadata[i] in [
-                "flute section",
-                "clarinet section",
-                "saxophone section",
-                "oboe section",
-                "piccolo section",
-            ]:
-                # wide pan
-                mix_params[j, i, 0] = round(random.uniform(-13.0, -11.0), 1)
-                pan_params[j, i, 0] = random.choice([0.1, 0.2, 0.8, 0.9])
-                if advance_console:
-                    eq_lowpass_params[j, i, :] = (
-                        torch.tensor([-3, 100, 0.5]) + random.uniform(-1, 1) * eq
-                    )
-                    eq_bandpass1_params[j, i, :] = (
-                        torch.tensor([3, 500, 1]) + random.uniform(-1, 1) * eq
-                    )
-                    eq_bandpass2_params[j, i, :] = (
-                        torch.tensor([-1, 1000, 1]) + random.uniform(-1, 1) * eq
-                    )
-                    eq_bandpass3_params[j, i, :] = (
-                        torch.tensor([-3, 2000, 1]) + random.uniform(-1, 1) * eq
-                    )
-                    eq_bandpass4_params[j, i, :] = (
-                        torch.tensor([0, 3000, 1]) + random.uniform(-1, 1) * eq
-                    )
-                    eq_highpass_params[j, i, :] = (
-                        torch.tensor([-3, 10000, 0.5]) + random.uniform(-1, 1) * eq
-                    )
-                    comp_params[j, i, :] = (
-                        torch.tensor([-5, 1, 0, 0, 0, 0])
-                        + random.uniform(-1, 1) * compressor
-                    )
-
-            elif metadata[i] in [
-                "trombone section",
-                "trombone",
-                "tuba",
-                "baritone saxophone",
-                "euphonium",
-            ]:
-                # mid pan
-                mix_params[j, i, 0] = round(random.uniform(-11.0, -9.0), 1)
-                pan_params[j, i, 0] = random.choice([0.3, 0.4, 0.6, 0.7])
-                if advance_console:
-                    eq_lowpass_params[j, i, :] = (
-                        torch.tensor([-3, 100, 0.5]) + random.uniform(-1, 1) * eq
-                    )
-                    eq_bandpass1_params[j, i, :] = (
-                        torch.tensor([2, 250, 1]) + random.uniform(-1, 1) * eq
-                    )
-                    eq_bandpass2_params[j, i, :] = (
-                        torch.tensor([3, 500, 1]) + random.uniform(-1, 1) * eq
-                    )
-                    eq_bandpass3_params[j, i, :] = (
-                        torch.tensor([-2, 2000, 1]) + random.uniform(-1, 1) * eq
-                    )
-                    eq_bandpass4_params[j, i, :] = (
-                        torch.tensor([-3, 3000, 1]) + random.uniform(-1, 1) * eq
-                    )
-                    eq_highpass_params[j, i, :] = (
-                        torch.tensor([-3, 10000, 0.5]) + random.uniform(-1, 1) * eq
-                    )
-                    if random.uniform(0, 1) > 0.6:
-                        comp_params[j, i, :] = (
-                            torch.tensor([-18, 3, 25, 25, 5, 3])
-                            + random.uniform(-1, 1) * compressor
-                        )
-
-            elif metadata[i] in [
-                "trumpet",
-                "french horn",
-                "horn section",
-                "cornet",
-                "trumpet section",
-                "brass section",
-            ]:
-                # wide pan
-                mix_params[j, i, 0] = round(random.uniform(-13.0, -11.0), 1)
-                pan_params[j, i, 0] = random.choice([0.1, 0.2, 0.8, 0.9])
-                if advance_console:
-                    eq_lowpass_params[j, i, :] = (
-                        torch.tensor([-3, 100, 0.5]) + random.uniform(-1, 1) * eq
-                    )
-                    eq_bandpass1_params[j, i, :] = (
-                        torch.tensor([3, 500, 1]) + random.uniform(-1, 1) * eq
-                    )
-                    eq_bandpass2_params[j, i, :] = (
-                        torch.tensor([0, 1000, 1]) + random.uniform(-1, 1) * eq
-                    )
-                    eq_bandpass3_params[j, i, :] = (
-                        torch.tensor([-1, 2000, 1]) + random.uniform(-1, 1) * eq
-                    )
-                    eq_bandpass4_params[j, i, :] = (
-                        torch.tensor([-2, 3000, 1]) + random.uniform(-1, 1) * eq
-                    )
-                    eq_highpass_params[j, i, :] = (
-                        torch.tensor([0, 10000, 0.5]) + random.uniform(-1, 1) * eq
-                    )
-                    comp_params[j, i, :] = (
-                        torch.tensor([-5, 1, 0, 0, 0, 0])
-                        + random.uniform(-1, 1) * compressor
-                    )
-
-            elif metadata[i] in [
-                "clean electric guitar",
-                "distorted electric guitar",
-                "acoustic guitar",
-                "lap steel guitar",
-                "banjo",
-                "oud",
-                "guzheng",
-                "mandolin",
-                "zhongruan",
-                "yangqin",
-                "liuqin",
-            ]:
-                # mid pan
-                # print("guitar")
-                mix_params[j, i, 0] = round(random.uniform(-11.0, -9.0), 1)
-                pan_params[j, i, 0] = random.choice([0.3, 0.4, 0.6, 0.7])
-                if advance_console:
-                    eq_lowpass_params[j, i, :] = (
-                        torch.tensor([-3, 100, 0.5]) + random.uniform(-1, 1) * eq
-                    )
-                    eq_bandpass1_params[j, i, :] = (
-                        torch.tensor([0, 200, 1]) + random.uniform(-1, 1) * eq
-                    )
-                    eq_bandpass2_params[j, i, :] = (
-                        torch.tensor([-1, 1000, 1]) + random.uniform(-1, 1) * eq
-                    )
-                    eq_bandpass3_params[j, i, :] = (
-                        torch.tensor([3, 3000, 1]) + random.uniform(-1, 1) * eq
-                    )
-                    eq_bandpass4_params[j, i, :] = (
-                        torch.tensor([-3, 8000, 1]) + random.uniform(-1, 1) * eq
-                    )
-                    eq_highpass_params[j, i, :] = (
-                        torch.tensor([-3, 10000, 0.5]) + random.uniform(-1, 1) * eq
-                    )
-                    comp_params[j, i, :] = (
-                        torch.tensor([-20, 2, 10, 10, 5, 3])
-                        + random.uniform(-1, 1) * compressor
-                    )
-
-            elif metadata[i] in ["Main System", "Musical Theatre"]:
-                # mid pan
-                mix_params[j, i, 0] = round(random.uniform(-15.0, -13.0), 1)
-                pan_params[j, i, 0] = random.choice([0.3, 0.4, 0.6, 0.7])
-                if advance_console:
-                    if random.uniform(0, 1) > 0.8:
-                        eq_lowpass_params[j, i, :] += random.uniform(-1, 1) * eq
-                        eq_bandpass1_params[j, i, :] += random.uniform(-1, 1) * eq
-                        eq_bandpass2_params[j, i, :] += random.uniform(-1, 1) * eq
-                        eq_bandpass3_params[j, i, :] += random.uniform(-1, 1) * eq
-                        eq_bandpass4_params[j, i, :] += random.uniform(-1, 1) * eq
-                        eq_highpass_params[j, i, :] += random.uniform(-1, 1) * eq
-                        comp_params[j, i, :] += random.uniform(-1, 1) * compressor
-
-            if skip:
-                mix_params[j, i + 1, :] = mix_params[j, i, :]
-                pan_params[j, i + 1, :] = pan_params[j, i, :]
-                eq_lowpass_params[j, i + 1, :] = eq_lowpass_params[j, i, :]
-                eq_bandpass1_params[j, i + 1, :] = eq_bandpass1_params[j, i, :]
-                eq_bandpass2_params[j, i + 1, :] = eq_bandpass2_params[j, i, :]
-                eq_bandpass3_params[j, i + 1, :] = eq_bandpass3_params[j, i, :]
-                eq_bandpass4_params[j, i + 1, :] = eq_bandpass4_params[j, i, :]
-                eq_highpass_params[j, i + 1, :] = eq_highpass_params[j, i, :]
-                comp_params[j, i + 1, :] = comp_params[j, i, :]
-
-                i = i + 1
-                skip = False
-
-    # move to correct device
-    mix_params = mix_params.type_as(tracks)
-
-    if mix_console.num_control_params == 2:
-        mix_params[:, :, 1] = pan_params[:, :, 0]
-        param_dict = {
-            "input_gain": {
-                "gain_db": mix_params[:, :, 0],  # bs, num_tracks, 1
-            },
-            "stereo_panner": {
-                "pan": mix_params[:, :, 1],  # bs, num_tracks, 1
-            },
-        }
-
-    # applying knowledge engineered compressor and EQ
-    elif mix_console.num_control_params != 2:
-        # print(eq_lowpass_params.shape)
-        # print(mix_params[:,:,1:4].shape)
-        mix_params[:, :, 25] = pan_params[:, :, 0]
-        mix_params[:, :, 1:4] = eq_lowpass_params
-        mix_params[:, :, 4:7] = eq_bandpass1_params
-        mix_params[:, :, 7:10] = eq_bandpass2_params
-        mix_params[:, :, 10:13] = eq_bandpass3_params
-        mix_params[:, :, 13:16] = eq_bandpass4_params
-        mix_params[:, :, 16:19] = eq_highpass_params
-        mix_params[:, :, 19:25] = comp_params
-
-        param_dict = {
-            "input_gain": {
-                "gain_db": mix_params[..., 0],
-            },
-            "parametric_eq": {
-                "low_shelf_gain_db": mix_params[..., 1],
-                "low_shelf_cutoff_freq": mix_params[..., 2],
-                "low_shelf_q_factor": mix_params[..., 3],
-                "band0_gain_db": mix_params[..., 4],
-                "band0_cutoff_freq": mix_params[..., 5],
-                "band0_q_factor": mix_params[..., 6],
-                "band1_gain_db": mix_params[..., 7],
-                "band1_cutoff_freq": mix_params[..., 8],
-                "band1_q_factor": mix_params[..., 9],
-                "band2_gain_db": mix_params[..., 10],
-                "band2_cutoff_freq": mix_params[..., 11],
-                "band2_q_factor": mix_params[..., 12],
-                "band3_gain_db": mix_params[..., 13],
-                "band3_cutoff_freq": mix_params[..., 14],
-                "band3_q_factor": mix_params[..., 15],
-                "high_shelf_gain_db": mix_params[..., 16],
-                "high_shelf_cutoff_freq": mix_params[..., 17],
-                "high_shelf_q_factor": mix_params[..., 18],
-            },
-            # release and attack time must be the same
-            "compressor": {
-                "threshold_db": mix_params[..., 19],
-                "ratio": mix_params[..., 20],
-                "attack_ms": mix_params[..., 21],
-                "release_ms": mix_params[..., 22],
-                "knee_db": mix_params[..., 23],
-                "makeup_gain_db": mix_params[..., 24],
-            },
-            "stereo_panner": {
-                "pan": mix_params[..., 25],
-            },
-        }
-
-    # check param_dict for out of range parameters
-    for effect_name, effect_param_dict in param_dict.items():
-        for param_name, param_val in effect_param_dict.items():
-            if param_val.min() < mix_console.param_ranges[effect_name][param_name][0]:
-                print(f"{param_name} out of range {param_val.min()}")
-                print(mix_console.param_ranges[effect_name][param_name][0])
-            if param_val.max() > mix_console.param_ranges[effect_name][param_name][1]:
-                print(f"{param_name} out of range {param_val.max()}")
-                print(mix_console.param_ranges[effect_name][param_name][1])
-
-    mix = mix_console.forward_mix_console(tracks, param_dict)
-    # peak normalize the mix
-    mix /= mix.abs().max().clamp(min=1e-8)
-
-    return mix, param_dict
->>>>>>> 9e54229b
+#             break