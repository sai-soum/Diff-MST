--- conflicted
+++ resolved
@@ -3,11 +3,14 @@
 import json
 import random
 import mst.modules
+from mst.modules import BasicMixConsole 
+
 import mst.dataloaders.medley 
+from mst.dataloaders.cambridge import CambridgeDataset
+
 from mst.dataloaders.medley import MedleyDBDataset
 
 
-<<<<<<< HEAD
 
 def instrument_metadata(instrument_id: list):
     """Convert the metadata info into istrument names
@@ -33,8 +36,6 @@
     return mdata
 
 
-=======
->>>>>>> 274b8b5b
 def naive_random_mix(tracks: torch.Tensor, mix_console: torch.nn.Module):
     """Generate a random mix by sampling parameters uniformly on the parameter ranges.
 
@@ -55,14 +56,13 @@
     # generate a mix of the tracks
     mix, param_dict = mix_console(tracks, mix_params)
 
-<<<<<<< HEAD
     return mix, param_dict
 
 
 
 
 def knowledge_engineering_mix(
-    tracks: torch.Tensor, mix_console: torch.nn.Module, instrument_id: list, genre: str
+    tracks: torch.Tensor, mix_console: torch.nn.Module, instrument_id: list
 ):
     """Generate a mix using knowledge engineering
     """
@@ -71,141 +71,247 @@
     mdata = instrument_metadata(instrument_id)
     #print("mdata:", mdata)
 
-    if mix_console.num_control_params != 2:
-        raise ValueError(
-            "Knowledge engineering mixing only works with mix consoles with 2 control parameters"
-        )
+    #BasicMixConsole
+   
+    mix_params = torch.full((bs, num_tracks, mix_console.num_control_params), -18.0)
+    pan_params = torch.full((bs, num_tracks, 1), 0.5)
     
-    mix_params = torch.full((bs, num_tracks, mix_console.num_control_params), -18.0)
-    mix_params[:,:,1] = 0.5
-    
-
     for j in range(bs):
         metadata = mdata[j]
         for i in range(len(metadata)):
             
             if metadata[i]=="silence":
                 mix_params[j, i, 0]= -88.0
-                pass
             elif metadata[i] in ["female singer", "male singer", "male rapper", "Rap", "male speaker"]:
                 #print("vocal")
                 #centre pan
-                mix_params[j, i, 0] = -7.0
+                mix_params[j, i, 0] = round(random.uniform(-8.5, -6.5), 1)
             elif metadata[i] == "vocalist":
                 #wide pan
-                mix_params[j, i, 0] = -9.0
-                mix_params[j, i, 1] = random.choice([0.1,0.2,0.8,0.9])
+                mix_params[j, i, 0] = round(random.uniform(-10.0, -8.0), 1)
+                pan_params[j, i, 0] = random.choice([0.1,0.2,0.8,0.9])
             elif metadata[i] in ["electric bass", "double bass"]:
                 #print("bass")
                 #centre pan
-                mix_params[j, i, 0] = -10.0
+                mix_params[j, i, 0] = round(random.uniform(-11.5, -8.5), 1)
             elif metadata[i] in ["bass drum", "kick drum"]:
                 #print("kick")
                 #centre pan
-                mix_params[j, i, 0] = -12.0
+                mix_params[j, i, 0] = round(random.uniform(-13.0, -11.0), 1)
             elif metadata[i] == ["snare drum","tabla"]:
                 #mid pan
-                mix_params[j, i, 0] = -8.0
-                mix_params[j, i, 1] = random.choice([0.4,0.6])
+                mix_params[j, i, 0] = round(random.uniform(-8.0, -9.5), 1)
+                pan_params[j, i, 0] = random.choice([0.4,0.6])
             elif metadata[i] in ["drum set", "drum machine"]:
                 #mid pan
-                mix_params[j, i, 0] = -10.0
-                mix_params[j, i, 1] = random.choice([0.3,0.4,0.6,0.7])
+                mix_params[j, i, 0] = round(random.uniform(-12.0, -9.0), 1)
+                pan_params[j, i, 0] = random.choice([0.3,0.4,0.6,0.7])
             elif metadata[i] in ["high hat", "toms", "timpani", "bongo", "doumbek","darbuka"]:
                 #mid pan
-                mix_params[j, i, 0] = -10.0
-                mix_params[j, i, 1] = random.choice([0.3,0.4,0.6,0.7])
+                mix_params[j, i, 0] = round(random.uniform(-12.0, -9.0), 1)
+                pan_params[j, i, 0] = random.choice([0.3,0.4,0.6,0.7])
             elif metadata[i] in ["cymbal", "glockenspiel", "claps", "vibraphone", "auxiliary percussion", "chimes", "gong"]:
                 #wide pan
-                mix_params[j, i, 0] = -12.0
-                mix_params[j, i, 1] = random.choice([0.1,0.2,0.8,0.9])
+                mix_params[j, i, 0] = round(random.uniform(-13.0, -10.0), 1)
+                pan_params[j, i, 0] = random.choice([0.1,0.2,0.8,0.9])
             elif metadata[i] in ["guiro", "cowbell"]:
                 #extreme pan
-                mix_params[j, i, 0] = -14.0
-                mix_params[j, i, 1] = random.choice([0.0,1.0])
+                mix_params[j, i, 0] = round(random.uniform(-15.0, -13.0), 1)
+                pan_params[j, i, 0] = random.choice([0.0,1.0])
             elif metadata[i] in ["sleigh bells", "shaker", "tambourine", "cabasa", "castanet", "scratches","gu"]:
                 #extreme pan
-                mix_params[j, i, 0] = -14.0
-                mix_params[j, i, 1] = random.choice([0.0,1.0])
+                mix_params[j, i, 0] = round(random.uniform(-15.0, -13.0), 1)
+                pan_params[j, i, 0] = random.choice([0.0,1.0])
             elif metadata[i] in ["fx/processed sound", "sampler", "synthesizer", "harmonica"]:
                 #mid pan
-                mix_params[j, i, 0] = -12.0
-                mix_params[j, i, 1] = random.choice([0.3,0.4,0.6,0.7])
+                mix_params[j, i, 0] = round(random.uniform(-13.0, -10.0), 1)
+                pan_params[j, i, 0] = random.choice([0.3,0.4,0.6,0.7])
             elif metadata[i] in ["electric piano", "accordion", "harpsichord", "organ", "piano", "tack piano", "melodica"]:
                 #print("piano")
                 #mid pan
-                mix_params[j, i, 0] = -8.0
-                mix_params[j, i, 1] = random.choice([0.3,0.4,0.6,0.7])
+                mix_params[j, i, 0] = round(random.uniform(-9.0, -7.0), 1)
+                pan_params[j, i, 0] = random.choice([0.3,0.4,0.6,0.7])
             elif metadata[i] in ["cello", "double bass"]:
                 #print("cello")
                 #mid pan
-                mix_params[j, i, 0] = -10.0
-                mix_params[j, i, 1] = random.choice([0.3,0.4,0.6,0.7])
+                mix_params[j, i, 0] = round(random.uniform(-12.0, -9.0), 1)
+                pan_params[j, i, 0] = random.choice([0.3,0.4,0.6,0.7])
             elif metadata[i] in ["violin", "viola", "string section", "violin section", "cello section", "viola section", "harp","erhu"]:
                 #print("strings")
                 #wide pan
-                mix_params[j, i, 0] = -12.0
-                mix_params[j, i, 1] =  random.choice([0.1,0.2,0.8,0.9])
+                mix_params[j, i, 0] = round(random.uniform(-13.0, -11.0), 1)
+                pan_params[j, i, 0] =  random.choice([0.1,0.2,0.8,0.9])
             elif metadata[i] in ["tenor saxophone", "bassoon", "bass clarinet"]:
                 #mid pan
-                mix_params[j, i, 0] = -10.0
-                mix_params[j, i, 1] = random.choice([0.3,0.4,0.6,0.7])
+                mix_params[j, i, 0] = round(random.uniform(-11.0, -9.0), 1)
+                pan_params[j, i, 0] = random.choice([0.3,0.4,0.6,0.7])
             elif metadata[i] in ["flute", "clarinet", "saxophone", "oboe", "soprano saxophone", "alto saxophone", "piccolo","dizi", "bamboo flute"]:
                 #wide pan
-                mix_params[j, i, 0] = -10.0
-                mix_params[j, i, 1] =  random.choice([0.1,0.2,0.8,0.9])
+                mix_params[j, i, 0] = round(random.uniform(-11.0, -9.0), 1)
+                pan_params[j, i, 0]=  random.choice([0.1,0.2,0.8,0.9])
             elif metadata[i] in ["brass section", "flute section", "clarinet section", "saxophone section", "oboe section", "piccolo section"]:
                 #wide pan
-                mix_params[j, i, 0] = -12.0
-                mix_params[j, i, 1] =  random.choice([0.1,0.2,0.8,0.9])
+                mix_params[j, i, 0] = round(random.uniform(-13.0, -11.0), 1)
+                pan_params[j, i, 0] =  random.choice([0.1,0.2,0.8,0.9])
             elif metadata[i] in ["trombone section", "trombone", "tuba", "baritone saxophone", "euphonium"]:
                 #mid pan
-                mix_params[j, i, 0] = -10.0
-                mix_params[j, i, 1] = random.choice([0.3,0.4,0.6,0.7])
+                mix_params[j, i, 0] = round(random.uniform(-11.0, -9.0), 1)
+                pan_params[j, i, 0] = random.choice([0.3,0.4,0.6,0.7])
             elif metadata[i] in ["trumpet", "french horn", "horn section", "cornet", "trumpet section"]:
                 #wide pan
-                mix_params[j, i, 0] = -12.0
-                mix_params[j, i, 1] =  random.choice([0.1,0.2,0.8,0.9])
+                mix_params[j, i, 0] = round(random.uniform(-13.0, -11.0), 1)
+                pan_params[j, i, 0] =  random.choice([0.1,0.2,0.8,0.9])
             elif metadata[i] in ["clean electric guitar", "distorted electric guitar", "acoustic guitar", "lap steel guitar", "banjo","oud","guzheng","mandolin","zhongruan","yangqin","liuqin"]:
                 #mid pan
                 #print("guitar")
-                mix_params[j, i, 0] = -10.0
-                mix_params[j, i, 1] = random.choice([0.3,0.4,0.6,0.7])
+                mix_params[j, i, 0] = round(random.uniform(-11.0, -9.0), 1)
+                pan_params[j, i, 0] = random.choice([0.3,0.4,0.6,0.7])
             elif metadata[i] in ["Main System", "Musical Theatre"]:
                 #mid pan
-                mix_params[j, i, 0] = -14.0
-                mix_params[j, i, 1] = random.choice([0.3,0.4,0.6,0.7])
-    mix_params = mix_params.type_as(tracks)
-
-    # generate a mix of the tracks
-    mix, param_dict = mix_console(tracks, mix_params)
+                mix_params[j, i, 0] = round(random.uniform(-15.0, -13.0), 1)
+                pan_params[j, i, 0] = random.choice([0.3,0.4,0.6,0.7])
+
+    if mix_console.num_control_params == 2:
+        mix_params[:,:,1]= pan_params[:, :, 0]
+        param_dict = {
+                "input_gain": {
+                    "gain_db": mix_params[:,:, 0],  # bs, num_tracks, 1
+                },
+                "stereo_panner": {
+                    "pan": mix_params[:,:, 1],  # bs, num_tracks, 1
+                },
+            }
+            
+    #applying knowledge engineered compressor and EQ
+    elif mix_console.num_control_params!= 2:
+        mix_params[:,:,25] = pan_params[:, :, 0]
+
+        # for j in range(bs):
+        #     metadata = mdata[j]
+        #     for i in range(len(metadata)):
+                
+        #         if metadata[i]==["silence","noise"]:
+        #             mix_params[j, i, 0]= -88.0
+
+
+
+                    
+        #         elif metadata[i] in ["female singer", "male singer", "male rapper", "Rap", "male speaker","vox","vocals"]:
+        #             #print("vocal")
+        #             #centre pan
+        #             mix_params[j, i, 0] = round(random.uniform(-8.5, -6.5), 1)
+        #         elif metadata[i] == ["vocalist", "backingvox","chorus","vocoder","choir"]:
+        #             #wide pan
+        #             mix_params[j, i, 0] = round(random.uniform(-10.0, -8.0), 1)
+        #             mix_params[j, i, 25] = random.choice([0.1,0.2,0.8,0.9])
+        #         elif metadata[i] in ["electric bass", "double bass"]:
+        #             #print("bass")
+        #             #centre pan
+        #             mix_params[j, i, 0] = round(random.uniform(-11.5, -8.5), 1)
+        #         elif metadata[i] in ["bass drum", "kick drum","kick"]:
+        #             #print("kick")
+        #             #centre pan
+        #             mix_params[j, i, 0] = round(random.uniform(-13.0, -11.0), 1)
+        #         elif metadata[i] == ["snare drum","tabla","snare"]:
+        #             #mid pan
+        #             mix_params[j, i, 0] = round(random.uniform(-8.0, -9.5), 1)
+        #             mix_params[j, i, 25] = random.choice([0.4,0.6])
+        #         elif metadata[i] in ["drum set", "drum machine","overhead","drum","percussion","loop"]:
+        #             #mid pan
+        #             mix_params[j, i, 0] = round(random.uniform(-12.0, -9.0), 1)
+        #             mix_params[j, i, 25] = random.choice([0.3,0.4,0.6,0.7])
+        #         elif metadata[i] in ["high hat","hi hat", "toms", "timpani", "bongo", "tom","doumbek","darbuka","bongos","cajon","conga"]:
+        #             #mid pan
+        #             mix_params[j, i, 0] = round(random.uniform(-12.0, -9.0), 1)
+        #             mix_params[j, i, 1] = random.choice([0.3,0.4,0.6,0.7])
+        #         elif metadata[i] in ["cymbal", "glockenspiel", "claps","clap", "vibraphone", "auxiliary percussion", "chimes", "gong","marimba"]:
+        #             #wide pan
+        #             mix_params[j, i, 0] = round(random.uniform(-13.0, -10.0), 1)
+        #             mix_params[j, i, 25] = random.choice([0.1,0.2,0.8,0.9])
+        #         elif metadata[i] in ["guiro", "cowbell","triangle","hit","crash","stick","bell"]:
+        #             #extreme pan
+        #             mix_params[j, i, 0] = round(random.uniform(-15.0, -13.0), 1)
+        #             mix_params[j, i, 25] = random.choice([0.0,1.0])
+        #         elif metadata[i] in ["sleigh bells", "shaker", "tambourine", "cabasa", "castanet", "scratches","gu"]:
+        #             #extreme pan
+        #             mix_params[j, i, 0] = round(random.uniform(-15.0, -13.0), 1)
+        #             mix_params[j, i, 25] = random.choice([0.0,1.0])
+        #         elif metadata[i] in ["fx/processed sound", "sampler", "synthesizer", "harmonica","synth"]:
+        #             #mid pan
+        #             mix_params[j, i, 0] = round(random.uniform(-13.0, -10.0), 1)
+        #             mix_params[j, i, 25] = random.choice([0.3,0.4,0.6,0.7])
+        #         elif metadata[i] in ["electric piano","xylophone", "accordion", "harpsichord","keys", "organ", "rhodes","piano", "tack piano", "melodica"]:
+        #             #print("piano")
+        #             #mid pan
+        #             mix_params[j, i, 0] = round(random.uniform(-9.0, -7.0), 1)
+        #             mix_params[j, i, 25] = random.choice([0.3,0.4,0.6,0.7])
+        #         elif metadata[i] in ["cello", "double bass","bass"]:
+        #             #print("cello")
+        #             #mid pan
+        #             mix_params[j, i, 0] = round(random.uniform(-12.0, -9.0), 1)
+        #             mix_params[j, i, 25] = random.choice([0.3,0.4,0.6,0.7])
+        #         elif metadata[i] in ["violin", "viola", "string section", "quartet","violin section", "string","cello section", "viola section", "harp","erhu"]:
+        #             #print("strings")
+        #             #wide pan
+        #             mix_params[j, i, 0] = round(random.uniform(-13.0, -11.0), 1)
+        #             mix_params[j, i, 25] =  random.choice([0.1,0.2,0.8,0.9])
+        #         elif metadata[i] in ["tenor saxophone", "bassoon", "bass clarinet","tenor","alto","soprano","saxophone","bagpipe"]:
+        #             #mid pan
+        #             mix_params[j, i, 0] = round(random.uniform(-11.0, -9.0), 1)
+        #             mix_params[j, i, 25] = random.choice([0.3,0.4,0.6,0.7])
+        #         elif metadata[i] in ["flute", "clarinet","woodwind","saxophone", "oboe", "soprano saxophone", "alto saxophone", "piccolo","dizi", "bamboo flute"]:
+        #             #wide pan
+        #             mix_params[j, i, 0] = round(random.uniform(-11.0, -9.0), 1)
+        #             mix_params[j, i, 25] =  random.choice([0.1,0.2,0.8,0.9])
+        #         elif metadata[i] in ["brass section", "flute section", "clarinet section", "saxophone section", "oboe section", "piccolo section"]:
+        #             #wide pan
+        #             mix_params[j, i, 0] = round(random.uniform(-13.0, -11.0), 1)
+        #             mix_params[j, i, 25] =  random.choice([0.1,0.2,0.8,0.9])
+        #         elif metadata[i] in ["trombone section", "trombone", "tuba", "baritone saxophone", "euphonium","brass"]:
+        #             #mid pan
+        #             mix_params[j, i, 0] = round(random.uniform(-11.0, -9.0), 1)
+        #             mix_params[j, i, 1] = random.choice([0.3,0.4,0.6,0.7])
+        #         elif metadata[i] in ["trumpet", "french horn", "horn section", "cornet", "trumpet section","horn"]:
+        #             #wide pan
+        #             mix_params[j, i, 0] = round(random.uniform(-13.0, -11.0), 1)
+        #             mix_params[j, i, 25] =  random.choice([0.1,0.2,0.8,0.9])
+        #         elif metadata[i] in ["clean electric guitar", "distorted electric guitar", "ukulele","acoustic guitar", "fiddle","lap steel guitar", "banjo","oud","guzheng","mandolin","zhongruan","yangqin","liuqin","sitar","ukelele","guitar"]:
+        #             #mid pan
+        #             #print("guitar")
+        #             mix_params[j, i, 0] = round(random.uniform(-11.0, -9.0), 1)
+        #             mix_params[j, i, 25] = random.choice([0.3,0.4,0.6,0.7])
+        #         elif metadata[i] in ["Main System", "Musical Theatre","roommic","misc","sfx"]:
+        #             #mid pan
+        #             mix_params[j, i, 0] = round(random.uniform(-15.0, -13.0), 1)
+        #             mix_params[j, i, 25] = random.choice([0.3,0.4,0.6,0.7])
+
+
+   
+    mix = mix_console.forward_mix_console(tracks, param_dict)
+    # peak normalize the mix
+    mix /= mix.abs().max().clamp(min=1e-8)
 
     return mix, param_dict
     
 
 
-if __name__ == "__main__":
+# if __name__ == "__main__":
     
     
-    dataset = MedleyDBDataset(root_dirs=["/import/c4dm-datasets/MedleyDB_V1/V1"])
-    print(len(dataset))
-
-    dataloader = torch.utils.data.DataLoader(dataset, batch_size=2, shuffle=False)
-    mix_console = mst.modules.BasicMixConsole(sample_rate=44100.0)
-    for i, (track, instrument_id, genre) in enumerate(dataloader):
-        print("\n\n mixing")
-        print("track", track.size())
-        batch_size, num_tracks, seq_len = track.size()
+#     dataset = CambridgeDataset(root_dirs=["/import/c4dm-multitrack-private/C4DM Multitrack Collection/mixing-secrets"])
+#     print(len(dataset))
+
+#     dataloader = torch.utils.data.DataLoader(dataset, batch_size=2, shuffle=False)
+#     mix_console = mst.modules.BasicMixConsole(sample_rate=44100.0)
+#     for i, (track, instrument_id) in enumerate(dataloader):
+#         print("\n\n mixing")
+#         print("track", track.size())
+#         batch_size, num_tracks, seq_len = track.size()
         
-        print(instrument_id)
+#         print(instrument_id)
         
-        print("genre", genre)
-        mix, param_dict = knowledge_engineering_mix(track, mix_console, instrument_id, genre)
-        if i==0:
-            break
-=======
-    # peak normalize the mix
-    mix /= mix.abs().max().clamp(min=1e-8)
-
-    return mix, param_dict
->>>>>>> 274b8b5b
+        
+#         mix, param_dict = knowledge_engineering_mix(track, mix_console, instrument_id)
+#         print("mix", mix.size())
+#         if i==0:
+#             break