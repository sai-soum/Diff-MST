seed_everything: 42
#ckpt_path: /import/c4dm-datasets-ext/Diff-MST/DiffMST/4bjbp29c/checkpoints/epoch=118-step=148750.ckpt

trainer:
  logger: 
    class_path: pytorch_lightning.loggers.WandbLogger
    init_args:
      project: DiffMST
      save_dir: /import/c4dm-datasets-ext/diffmst_logs_soum
  enable_checkpointing: true
  callbacks:
    - class_path: mst.callbacks.audio.LogAudioCallback
    - class_path: pytorch_lightning.callbacks.ModelSummary
      init_args: 
        max_depth: 2
    #- class_path: mst.callbacks.mix.LogReferenceMix
    #  init_args:
    #    root_dirs:
    #      - /import/c4dm-datasets-ext/diffmst_validation/validation set/song2/Kat Wright_By My Side/
    #      - /import/c4dm-datasets-ext/diffmst_validation/validation set/song1/BenFlowers_Ecstasy_Full
    #      - /import/c4dm-datasets-ext/diffmst_validation/validation set/song3/Titanium_HauntedAge_Full/
    #      - /import/c4dm-datasets-ext/diffmst_validation/validation set/song1/Soren_ALittleLate_Full
    #      - /import/c4dm-datasets-ext/diffmst_validation/validation set/song2/MR0903_Moosmusic_Full
    #      - /import/c4dm-datasets-ext/diffmst_validation/validation set/song3/SaturnSyndicate_CatchTheWave_Full
    #    ref_mixes: 
    #      - /import/c4dm-datasets-ext/diffmst_validation/listening/diffmst-examples_wavref/The Dip - Paddle To The Stars (Lyric Video).wav
    #      - /import/c4dm-datasets-ext/diffmst_validation/listening/diffmst-examples_wavref/Feel it all Around by Washed Out (Portlandia Theme).wav
    #      - /import/c4dm-datasets-ext/diffmst_validation/listening/diffmst-examples_wavref/Architects - Doomsday.wav
    #      - /import/c4dm-datasets-ext/diffmst_validation/validation set/song1/ref/Harry Styles - Late Night Talking (Official Video).wav
    #      - /import/c4dm-datasets-ext/diffmst_validation/validation set/song2/ref/Justin Timberlake - Can't Stop The Feeling! [Lyrics].wav
    #      - /import/c4dm-datasets-ext/diffmst_validation/validation set/song2/ref/Taylor Swift - Shake It Off.wav
  default_root_dir: null
  gradient_clip_val: 10.0
  devices: 1
  check_val_every_n_epoch: 1
<<<<<<< HEAD
  max_epochs: 800
=======
  max_epochs: 500
>>>>>>> da0212d9
  log_every_n_steps: 50
  accelerator: gpu
  strategy: ddp_find_unused_parameters_true
  sync_batchnorm: true
  precision: 32
  enable_model_summary: true
  num_sanity_val_steps: 2
  benchmark: true
  accumulate_grad_batches: 1
  reload_dataloaders_every_n_epochs: 1
<|MERGE_RESOLUTION|>--- conflicted
+++ resolved
@@ -33,11 +33,9 @@
   gradient_clip_val: 10.0
   devices: 1
   check_val_every_n_epoch: 1
-<<<<<<< HEAD
+
   max_epochs: 800
-=======
-  max_epochs: 500
->>>>>>> da0212d9
+
   log_every_n_steps: 50
   accelerator: gpu
   strategy: ddp_find_unused_parameters_true
