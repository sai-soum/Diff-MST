
<div align="center">

# Differentiable Mixing Style Transfer
[Paper]() | [Website]()


<img src="./Assets/mst_wbg.png">

</div>

Mixing style transfer using reference mix. 
There are two mixing console configurations (in `modules.py`)
1. `BasicMixConsole`: Gain + Pan
2. `AdvancedMixConsole`: Gain + Pan + Diff EQ + Diff Compressor

Mixes for training can be created using either `naive_random_mix` (assigns random parameter values for mixing console to create a mix) or `knowledge_engineering_mix` (uses knowledge engineering to assign parameter values for mixing console to create a mix). Both of these modules can be found in `mixing.py`



# Usage

Clone the repository and install the `mst` package.
```
git clone https://github.com/sai-soum/mix_style_transfer.git
cd mix_style_transfer
python -m venv env
source env/bin/activate
pip install -e .
```

[dasp-pytorch](https://github.com/csteinmetz1/dasp-pytorch) is required for differentiable audio effects.
Clone the repo into the top-level of the project directory.
```
git clone https://github.com/csteinmetz1/dasp-pytorch.git
cd dasp-pytorch
pip install -e .
```

Since `dasp` is currently under development you need to pull changes periodically. 
To do so change to the directory and pull.
```
cd dasp-pytorch
git pull
```

## Inference

```
CUDA_VISIBLE_DEVICES=5 python scripts/run.py \
checkpoints/20230719/config.yaml \
checkpoints/20230719/epoch=132-step=83125.ckpt \
"/import/c4dm-02/acw639/DiffMST/song 2/Kat Wright_By My Side/" \
output/ref_mix.wav \
```

## Train

First update the paths in the configuration file for both the logger and the dataset root directory.
Then call the `main.py` script passing in the configuration file. 
```
<<<<<<< HEAD

CUDA_VISIBLE_DEVICES=2 python main.py fit \
-c configs/config_cjs.yaml \
-c configs/optimizer.yaml \
-c configs/data/medley+cambridge+jamendo-8.yaml \
-c configs/models/naive+feat.yaml \
--ckpt_path /import/c4dm-datasets-ext/Diff-MST/DiffMST/iig5qusc/checkpoints/epoch=58-step=140715.ckpt

CUDA_VISIBLE_DEVICES=5 python main.py fit \
=======
# new model configuration with audio feature loss
CUDA_VISIBLE_DEVICES=0 python main.py fit \
>>>>>>> 40e1dcd8
-c configs/config_cjs.yaml \
-c configs/optimizer.yaml \
-c configs/data/medley+cambridge+jamendo-8.yaml \
-c configs/models/gain+eq+comp-feat.yaml

# new model configuration with CLAP loss
CUDA_VISIBLE_DEVICES=0 python main.py fit \
-c configs/config_cjs.yaml \
-c configs/optimizer.yaml \
-c configs/data/medley+cambridge+jamendo-8.yaml \
-c configs/models/gain+eq+comp-clap.yaml
```


# Stability (ignore)
```
source env/bin/activate
cd /scratch
mkdir medleydb
cd medleydb
aws s3 sync s3://stability-aws/MedleyDB ./
tar -xvf MedleyDB_v1.tar
tar -xvf MedleyDB_v2.tar
python main.py fit -c configs/config.yaml -c configs/optimizer.yaml -c configs/data/medleydb_cjs.yaml -c configs/models/naive_dmc_adv.yaml
CUDA_VISIBLE_DEVICES=7 python main.py fit -c configs/config_cjs.yaml -c configs/optimizer.yaml -c configs/data/medleydb_c4dm.yaml -c configs/models/ke_dmc_adv.yaml

CUDA_VISIBLE_DEVICES=7 python main.py fit -c configs/config.yaml -c configs/optimizer.yaml -c configs/data/medley+cambridge-4.yaml -c configs/models/naive+fx_encoder_loss.yaml

To run the paramloss code

CUDA_VISIBLE_DEVICES=2 python main.py fit -c configs/config.yaml -c configs/optimizer.yaml -c configs/data/medley+cambridge-4.yaml -c configs/models/naive+paramloss.yaml

```<|MERGE_RESOLUTION|>--- conflicted
+++ resolved
@@ -59,20 +59,8 @@
 First update the paths in the configuration file for both the logger and the dataset root directory.
 Then call the `main.py` script passing in the configuration file. 
 ```
-<<<<<<< HEAD
-
-CUDA_VISIBLE_DEVICES=2 python main.py fit \
--c configs/config_cjs.yaml \
--c configs/optimizer.yaml \
--c configs/data/medley+cambridge+jamendo-8.yaml \
--c configs/models/naive+feat.yaml \
---ckpt_path /import/c4dm-datasets-ext/Diff-MST/DiffMST/iig5qusc/checkpoints/epoch=58-step=140715.ckpt
-
-CUDA_VISIBLE_DEVICES=5 python main.py fit \
-=======
 # new model configuration with audio feature loss
 CUDA_VISIBLE_DEVICES=0 python main.py fit \
->>>>>>> 40e1dcd8
 -c configs/config_cjs.yaml \
 -c configs/optimizer.yaml \
 -c configs/data/medley+cambridge+jamendo-8.yaml \
