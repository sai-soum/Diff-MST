import yaml
import torch
import librosa

from typing import List
from mst.filter import barkscale_fbanks


def compute_mid_side(x: torch.Tensor):
    x_mid = x[:, 0, :] + x[:, 1, :]
    x_side = x[:, 0, :] - x[:, 1, :]
    return x_mid, x_side

from mst.filter import barkscale_fbanks

import yaml
from mst.fx_encoder import FXencoder

from mst.modules import SpectrogramEncoder


def compute_mid_side(x: torch.Tensor):
    x_mid = x[:, 0, :] + x[:, 1, :]
    x_side = x[:, 0, :] - x[:, 1, :]
    return x_mid, x_side


def compute_melspectrum(
    x: torch.Tensor,
    sample_rate: int = 44100,
    fft_size: int = 32768,
    n_bins: int = 128,
    **kwargs,
):
    """Compute mel-spectrogram.

    Args:
        x: (bs, 2, seq_len)
        sample_rate: sample rate of audio
        fft_size: size of fft
        n_bins: number of mel bins

    Returns:
        X: (bs, n_bins)

    """
    fb = librosa.filters.mel(sr=sample_rate, n_fft=fft_size, n_mels=n_bins)
    fb = torch.tensor(fb).unsqueeze(0).type_as(x)

    x = x.mean(dim=1, keepdim=True)
    X = torch.fft.rfft(x, n=fft_size, dim=-1)
    X = torch.abs(X)
    X = torch.mean(X, dim=1, keepdim=True)  # take mean over time
    X = X.permute(0, 2, 1)  # swap time and freq dims
    X = torch.matmul(fb, X)
    X = torch.log(X + 1e-8)

    return X


def compute_barkspectrum(
    x: torch.Tensor,
    fft_size: int = 32768,
    n_bands: int = 24,
    sample_rate: int = 44100,
    f_min: float = 20.0,
    f_max: float = 20000.0,
    mode: str = "mid-side",
    **kwargs,
):
    """Compute bark-spectrogram.

    Args:
        x: (bs, 2, seq_len)
        fft_size: size of fft
        n_bands: number of bark bins
        sample_rate: sample rate of audio
        f_min: minimum frequency
        f_max: maximum frequency
        mode: "mono", "stereo", or "mid-side"

    Returns:
        X: (bs, 24)

    """
    # compute filterbank
    fb = barkscale_fbanks((fft_size // 2) + 1, f_min, f_max, n_bands, sample_rate)
    fb = fb.unsqueeze(0).type_as(x)
    fb = fb.permute(0, 2, 1)

    if mode == "mono":
        x = x.mean(dim=1)  # average over channels
        signals = [x]
    elif mode == "stereo":
        signals = [x[:, 0, :], x[:, 1, :]]
    elif mode == "mid-side":
        x_mid = x[:, 0, :] + x[:, 1, :]
        x_side = x[:, 0, :] - x[:, 1, :]
        signals = [x_mid, x_side]
    else:
        raise ValueError(f"Invalid mode {mode}")

    outputs = []
    for signal in signals:
        X = torch.stft(
            signal,
            n_fft=fft_size,
            hop_length=fft_size // 4,
            return_complex=True,
<<<<<<< HEAD
            window=torch.hann_window(fft_size).to(x.device),
=======
>>>>>>> 40e1dcd8
        )  # compute stft
        X = torch.abs(X)  # take magnitude
        X = torch.mean(X, dim=-1, keepdim=True)  # take mean over time
        # X = X.permute(0, 2, 1)  # swap time and freq dims
        X = torch.matmul(fb, X)  # apply filterbank
        X = torch.log(X + 1e-8)
        # X = torch.cat([X, X_log], dim=-1)
        outputs.append(X)

    # stack into tensor
    X = torch.cat(outputs, dim=-1)

    return X


def compute_rms(x: torch.Tensor, **kwargs):
    """Compute root mean square energy.

    Args:
        x: (bs, 1, seq_len)

    Returns:
        rms: (bs, )
    """
    rms = torch.sqrt(torch.mean(x**2, dim=-1).clamp(min=1e-8))
    return rms


def compute_crest_factor(x: torch.Tensor, **kwargs):
    """Compute crest factor as ratio of peak to rms energy in dB.

    Args:
        x: (bs, 2, seq_len)

    """
    num = torch.max(torch.abs(x), dim=-1)[0]
    den = compute_rms(x).clamp(min=1e-8)
    cf = 20 * torch.log10((num / den).clamp(min=1e-8))
    return cf


def compute_stereo_width(x: torch.Tensor, **kwargs):
    """Compute stereo width as ratio of energy in sum and difference signals.

    Args:
        x: (bs, 2, seq_len)

    """
    bs, chs, seq_len = x.size()

    assert chs == 2, "Input must be stereo"

    # compute sum and diff of stereo channels
    x_sum = x[:, 0, :] + x[:, 1, :]
    x_diff = x[:, 0, :] - x[:, 1, :]

    # compute power of sum and diff
    sum_energy = torch.mean(x_sum**2, dim=-1)
    diff_energy = torch.mean(x_diff**2, dim=-1)

    # compute stereo width as ratio
    stereo_width = diff_energy / sum_energy.clamp(min=1e-8)

    return stereo_width


def compute_stereo_imbalance(x: torch.Tensor, **kwargs):
    """Compute stereo imbalance as ratio of energy in left and right channels.

    Args:
        x: (bs, 2, seq_len)

    Returns:
        stereo_imbalance: (bs, )

    """
    left_energy = torch.mean(x[:, 0, :] ** 2, dim=-1)
    right_energy = torch.mean(x[:, 1, :] ** 2, dim=-1)

    stereo_imbalance = (right_energy - left_energy) / (
        right_energy + left_energy
    ).clamp(min=1e-8)

    return stereo_imbalance


class AudioFeatureLoss(torch.nn.Module):
    def __init__(
        self,
        weights: List[float],
        sample_rate: int,
        stem_separation: bool = False,
        use_clap: bool = False,
    ) -> None:
        """Compute loss using a set of differentiable audio features.

        Args:
            weights: weights for each feature
            sample_rate: sample rate of audio
            stem_separation: whether to compute loss on stems or mix

        Based on features proposed in:

        Man, B. D., et al.
        "An analysis and evaluation of audio features for multitrack music mixtures."
        (2014).

        """
        super().__init__()
        self.weights = weights
        self.sample_rate = sample_rate
        self.stem_separation = stem_separation
        self.sources_list = ["mix"]
        self.source_weights = [1.0]
        self.use_clap = use_clap

        self.transforms = [
            compute_rms,
            compute_crest_factor,
            compute_stereo_width,
            compute_stereo_imbalance,
            compute_barkspectrum,
        ]
<<<<<<< HEAD

        assert len(self.transforms) == len(weights)

=======

        if self.use_clap:
            # instatiate pretrained CLAP model
            self.clap_model = laion_clap.CLAP_Module(enable_fusion=False)
            self.clap_model.load_ckpt()  # download the default pretrained checkpoint.

            # freeze all parameters in model
            for param in self.clap_model.parameters():
                param.requires_grad = False

            def compute_clap_embeds(x: torch.Tensor, **kwargs):
                x = x.mean(dim=1)  # average over channels
                embed = self.clap_model.get_audio_embedding_from_data(
                    x=x, use_tensor=True
                )
                return embed

            self.transforms.append(compute_clap_embeds)

        assert len(self.transforms) == len(weights)

        if stem_separation:  # load pretrained stem separation model
            from torchaudio.pipelines import HDEMUCS_HIGH_MUSDB_PLUS

            bundle = HDEMUCS_HIGH_MUSDB_PLUS
            self.stem_separator = bundle.get_model()
            self.stem_separator.train()

            # get sources list
            self.sources_list += list(self.stem_separator.sources)
            self.source_weights += [0.1, 0.1, 0.1, 0.1]

            # freeze all parameters in model
            # for param in self.stem_separator.parameters():
            #    param.requires_grad = False

>>>>>>> 40e1dcd8
    def forward(self, input: torch.Tensor, target: torch.Tensor):
        losses = {}

        # reshape for example stem dim
        input_stems = input.unsqueeze(1)
        target_stems = target.unsqueeze(1)

        n_stems = input_stems.shape[1]

        # iterate over each stem compute loss for each transform
        for stem_idx in range(n_stems):
            input_stem = input_stems[:, stem_idx, ...]
            target_stem = target_stems[:, stem_idx, ...]

<<<<<<< HEAD
=======
            # WIP: mask stems with very low energy
            # check energy of the stems before computing loss
            # input_energy = torch.mean(input_stem**2, dim=(-2, -1))
            # target_energy = torch.mean(target_stem**2, dim=(-2, -1))

            # create mask for stems if input or target are very low energy
            # mask = (input_energy > 1e-8) & (target_energy > 1e-8)

            # apply mask to remove batch items with low energy
            # masked_input_stem = input_stem[mask]
            # masked_target_stem = target_stem[mask]

            # if masked_input_stem.size(0) == 0:
            #    continue  # skip if all items in batch have low energy

>>>>>>> 40e1dcd8
            for transform, weight in zip(self.transforms, self.weights):
                transform_name = "_".join(transform.__name__.split("_")[1:])
                key = f"{self.sources_list[stem_idx]}-{transform_name}"
                input_transform = transform(input_stem, sample_rate=self.sample_rate)
                target_transform = transform(target_stem, sample_rate=self.sample_rate)
                val = torch.nn.functional.mse_loss(input_transform, target_transform)
                losses[key] = weight * val * self.source_weights[stem_idx]

<<<<<<< HEAD
        return losses
=======
        return losses


class ParameterEstimatorLoss(torch.nn.Module):
    def __init__(self, ckpt_path: str) -> None:
        super().__init__()
        # hard-coded model configuration
        self.encoder = SpectrogramEncoder(
            embed_dim=512,
            n_inputs=2,
            n_fft=2048,
            hop_length=512,
            input_batchnorm=False,
            encoder_batchnorm=True,
        )

        # read from checkpoint
        ckpt = torch.load(ckpt_path, map_location="cpu")
        state_dict = ckpt["state_dict"]

        # extract parts of the state_dict only from the encoder
        state_dict = {}
        for key, val in ckpt["state_dict"].items():
            if key.startswith("encoder."):
                state_dict[key[8:]] = val

        print(state_dict)

        # load pretrained parameters
        self.encoder.load_state_dict(state_dict)

        # freeze the parameters in this model
        # for param in self.encoder.parameters():
        #    param.requires_grad = False

    def forward(self, input: torch.Tensor, target: torch.Tensor):
        """Compute loss on stereo mixes using pretrained parameter estimation encoder.

        Args:
            input: (bs, 2, seq_len)
            target: (bs, 2, seq_len)

        Returns:
            loss
        """
        # generate embeddings from input and target
        input_embed = self.encoder(input)  # bs, embed_dim
        target_embed = self.encoder(target)  # bs, embed_dim

        # compute loss
        loss = torch.nn.functional.mse_loss(input_embed, target_embed)

        return loss


class StereoCLAPLoss(torch.nn.Module):
    def __init__(self, distance: Callable = torch.nn.functional.mse_loss):
        super().__init__()
        self.distance = distance

        # instatiate pretrained CLAP model
        self.model = laion_clap.CLAP_Module(enable_fusion=False)
        self.model.load_ckpt()  # download the default pretrained checkpoint.

        # freeze all parameters in model
        for param in self.model.parameters():
            param.requires_grad = False

    def forward(self, input: torch.Tensor, target: torch.Tensor):
        """Compute loss on stereo mixes using featues from pretrained CLAP model.

        Args:
            input: (bs, 2, seq_len)
            target: (bs, 2, seq_len)

        Returns:
            loss: (batch_size, )
        """
        bs, chs, seq_len = input.size()

        assert chs == 2, "Input must be stereo"

        losses = {}

        input_mid, input_side = compute_mid_side(input)
        target_mid, target_side = compute_mid_side(target)

        signals = {
            "mid": [input_mid, target_mid],
            "side": [input_side, target_side],
        }

        for key, (input_signal, target_signal) in signals.items():
            # compute embeddings
            input_embed = self.model.get_audio_embedding_from_data(
                x=input_signal, use_tensor=True
            )
            target_embed = self.model.get_audio_embedding_from_data(
                x=target_signal, use_tensor=True
            )

            # compute losses
            sub_loss = self.distance(input_embed, target_embed)
            losses[key] = sub_loss

        return losses


class FX_encoder_loss(torch.nn.Module):
    def __init__(self, distance: Callable = torch.nn.functional.mse_loss, audiofeatures = True,  weights: list[float]= [1.0],):
        super().__init__()
        self.distance = distance
        config_path = "/homes/ssv02/Diff-MST/configs/models/fx_encoder_mst.yaml"
        # load configuration file
        with open(config_path, "r") as f:
            self.config = yaml.safe_load(f)
        checkpoint_path = "/homes/ssv02/Diff-MST/data/FXencoder_ps.pt"
        self.ddp = True
        #self.embed_distance = torch.nn.CosineEmbeddingLoss(reduction = 'mean')
        self.embed_similarity = torch.nn.CosineSimilarity(dim=1, eps=1e-6)
        
        # load model
        self.model = FXencoder(self.config["Effects_Encoder"]['default'])


        # load checkpoint
        checkpoint = torch.load(checkpoint_path)

        from collections import OrderedDict
        new_state_dict = OrderedDict()
        for k, v in checkpoint["model"].items():
            # remove `module.` if the model was trained with DDP
            name = k[7:] if self.ddp else k
            new_state_dict[name] = v
    
        # load params
        self.model.load_state_dict(new_state_dict)
        self.model.eval()
        
        # freeze all parameters in model
        for param in self.model.parameters():
            param.requires_grad = False
        
        def compute_fx_embeds(x: torch.Tensor):
            embed = self.model(x)
            return embed
        
        #weights = [0.1,0.001,1.0,1.0,0.1,100.0]
        self.weights = weights
        self.transforms = []
        
        if audiofeatures:
            self.audiofeatures = audiofeatures  
            
            self.transforms = [
                compute_rms,
                compute_crest_factor,
                compute_stereo_width,
                compute_stereo_imbalance,
                compute_barkspectrum,
            ]

        self.transforms.append(compute_fx_embeds)
        
 
        assert len(self.transforms) == len(self.weights)

    def forward(self, input: torch.Tensor, target: torch.Tensor):
        losses = {}
        # compute embeddings
        # input_embed = self.model(input)
        # target_embed = self.model(target)

        # # compute losses
        # loss = self.distance(input_embed, target_embed)

        # return loss
    
        for transform, weight in zip(self.transforms, self.weights):
            transform_name = "_".join(transform.__name__.split("_")[1:])
            #print(transform_name)
            input_transform = transform(input)
            target_transform = transform(target)
            if transform_name == "fx_embeds":
                val = 1-self.embed_similarity(input_transform, target_transform).mean().clamp(min=1e-8)
                #print(val)
            else:
                val = torch.nn.functional.mse_loss(input_transform, target_transform)
                #print(val)
            losses[transform_name] = weight * val
    
        return losses
    
# if __name__ == "__main__":
#     import torchaudio
#     path = "/import/c4dm-datasets-ext/mtg-jamendo_wav/02/1012002.wav"
    
#     #input1, sr = torchaudio.load(path, channels_first = True, num_frames = 44100*10)
    
#     input1= torch.zeros(2,44100*10)
#     input2 = input1
#     #input2, sr = torchaudio.load(path, channels_first = True, num_frames = 44100*10, frame_offset = 44100*10)
#     print(input1.shape)
#     input1 = input1.unsqueeze(0)
#     input2 = input2.unsqueeze(0)
#     weights = [1.0, 0.001, 1.0, 1.0, 0.01 , 0.01]

#     loss = FX_encoder_loss(weights = weights)
#     losses = loss(input1, input2)
#     print(losses)
#     print(sum(losses.values()))
>>>>>>> 40e1dcd8
<|MERGE_RESOLUTION|>--- conflicted
+++ resolved
@@ -10,6 +10,7 @@
     x_mid = x[:, 0, :] + x[:, 1, :]
     x_side = x[:, 0, :] - x[:, 1, :]
     return x_mid, x_side
+
 
 from mst.filter import barkscale_fbanks
 
@@ -107,10 +108,7 @@
             n_fft=fft_size,
             hop_length=fft_size // 4,
             return_complex=True,
-<<<<<<< HEAD
             window=torch.hann_window(fft_size).to(x.device),
-=======
->>>>>>> 40e1dcd8
         )  # compute stft
         X = torch.abs(X)  # take magnitude
         X = torch.mean(X, dim=-1, keepdim=True)  # take mean over time
@@ -234,48 +232,9 @@
             compute_stereo_imbalance,
             compute_barkspectrum,
         ]
-<<<<<<< HEAD
 
         assert len(self.transforms) == len(weights)
 
-=======
-
-        if self.use_clap:
-            # instatiate pretrained CLAP model
-            self.clap_model = laion_clap.CLAP_Module(enable_fusion=False)
-            self.clap_model.load_ckpt()  # download the default pretrained checkpoint.
-
-            # freeze all parameters in model
-            for param in self.clap_model.parameters():
-                param.requires_grad = False
-
-            def compute_clap_embeds(x: torch.Tensor, **kwargs):
-                x = x.mean(dim=1)  # average over channels
-                embed = self.clap_model.get_audio_embedding_from_data(
-                    x=x, use_tensor=True
-                )
-                return embed
-
-            self.transforms.append(compute_clap_embeds)
-
-        assert len(self.transforms) == len(weights)
-
-        if stem_separation:  # load pretrained stem separation model
-            from torchaudio.pipelines import HDEMUCS_HIGH_MUSDB_PLUS
-
-            bundle = HDEMUCS_HIGH_MUSDB_PLUS
-            self.stem_separator = bundle.get_model()
-            self.stem_separator.train()
-
-            # get sources list
-            self.sources_list += list(self.stem_separator.sources)
-            self.source_weights += [0.1, 0.1, 0.1, 0.1]
-
-            # freeze all parameters in model
-            # for param in self.stem_separator.parameters():
-            #    param.requires_grad = False
-
->>>>>>> 40e1dcd8
     def forward(self, input: torch.Tensor, target: torch.Tensor):
         losses = {}
 
@@ -290,24 +249,6 @@
             input_stem = input_stems[:, stem_idx, ...]
             target_stem = target_stems[:, stem_idx, ...]
 
-<<<<<<< HEAD
-=======
-            # WIP: mask stems with very low energy
-            # check energy of the stems before computing loss
-            # input_energy = torch.mean(input_stem**2, dim=(-2, -1))
-            # target_energy = torch.mean(target_stem**2, dim=(-2, -1))
-
-            # create mask for stems if input or target are very low energy
-            # mask = (input_energy > 1e-8) & (target_energy > 1e-8)
-
-            # apply mask to remove batch items with low energy
-            # masked_input_stem = input_stem[mask]
-            # masked_target_stem = target_stem[mask]
-
-            # if masked_input_stem.size(0) == 0:
-            #    continue  # skip if all items in batch have low energy
-
->>>>>>> 40e1dcd8
             for transform, weight in zip(self.transforms, self.weights):
                 transform_name = "_".join(transform.__name__.split("_")[1:])
                 key = f"{self.sources_list[stem_idx]}-{transform_name}"
@@ -316,218 +257,4 @@
                 val = torch.nn.functional.mse_loss(input_transform, target_transform)
                 losses[key] = weight * val * self.source_weights[stem_idx]
 
-<<<<<<< HEAD
-        return losses
-=======
-        return losses
-
-
-class ParameterEstimatorLoss(torch.nn.Module):
-    def __init__(self, ckpt_path: str) -> None:
-        super().__init__()
-        # hard-coded model configuration
-        self.encoder = SpectrogramEncoder(
-            embed_dim=512,
-            n_inputs=2,
-            n_fft=2048,
-            hop_length=512,
-            input_batchnorm=False,
-            encoder_batchnorm=True,
-        )
-
-        # read from checkpoint
-        ckpt = torch.load(ckpt_path, map_location="cpu")
-        state_dict = ckpt["state_dict"]
-
-        # extract parts of the state_dict only from the encoder
-        state_dict = {}
-        for key, val in ckpt["state_dict"].items():
-            if key.startswith("encoder."):
-                state_dict[key[8:]] = val
-
-        print(state_dict)
-
-        # load pretrained parameters
-        self.encoder.load_state_dict(state_dict)
-
-        # freeze the parameters in this model
-        # for param in self.encoder.parameters():
-        #    param.requires_grad = False
-
-    def forward(self, input: torch.Tensor, target: torch.Tensor):
-        """Compute loss on stereo mixes using pretrained parameter estimation encoder.
-
-        Args:
-            input: (bs, 2, seq_len)
-            target: (bs, 2, seq_len)
-
-        Returns:
-            loss
-        """
-        # generate embeddings from input and target
-        input_embed = self.encoder(input)  # bs, embed_dim
-        target_embed = self.encoder(target)  # bs, embed_dim
-
-        # compute loss
-        loss = torch.nn.functional.mse_loss(input_embed, target_embed)
-
-        return loss
-
-
-class StereoCLAPLoss(torch.nn.Module):
-    def __init__(self, distance: Callable = torch.nn.functional.mse_loss):
-        super().__init__()
-        self.distance = distance
-
-        # instatiate pretrained CLAP model
-        self.model = laion_clap.CLAP_Module(enable_fusion=False)
-        self.model.load_ckpt()  # download the default pretrained checkpoint.
-
-        # freeze all parameters in model
-        for param in self.model.parameters():
-            param.requires_grad = False
-
-    def forward(self, input: torch.Tensor, target: torch.Tensor):
-        """Compute loss on stereo mixes using featues from pretrained CLAP model.
-
-        Args:
-            input: (bs, 2, seq_len)
-            target: (bs, 2, seq_len)
-
-        Returns:
-            loss: (batch_size, )
-        """
-        bs, chs, seq_len = input.size()
-
-        assert chs == 2, "Input must be stereo"
-
-        losses = {}
-
-        input_mid, input_side = compute_mid_side(input)
-        target_mid, target_side = compute_mid_side(target)
-
-        signals = {
-            "mid": [input_mid, target_mid],
-            "side": [input_side, target_side],
-        }
-
-        for key, (input_signal, target_signal) in signals.items():
-            # compute embeddings
-            input_embed = self.model.get_audio_embedding_from_data(
-                x=input_signal, use_tensor=True
-            )
-            target_embed = self.model.get_audio_embedding_from_data(
-                x=target_signal, use_tensor=True
-            )
-
-            # compute losses
-            sub_loss = self.distance(input_embed, target_embed)
-            losses[key] = sub_loss
-
-        return losses
-
-
-class FX_encoder_loss(torch.nn.Module):
-    def __init__(self, distance: Callable = torch.nn.functional.mse_loss, audiofeatures = True,  weights: list[float]= [1.0],):
-        super().__init__()
-        self.distance = distance
-        config_path = "/homes/ssv02/Diff-MST/configs/models/fx_encoder_mst.yaml"
-        # load configuration file
-        with open(config_path, "r") as f:
-            self.config = yaml.safe_load(f)
-        checkpoint_path = "/homes/ssv02/Diff-MST/data/FXencoder_ps.pt"
-        self.ddp = True
-        #self.embed_distance = torch.nn.CosineEmbeddingLoss(reduction = 'mean')
-        self.embed_similarity = torch.nn.CosineSimilarity(dim=1, eps=1e-6)
-        
-        # load model
-        self.model = FXencoder(self.config["Effects_Encoder"]['default'])
-
-
-        # load checkpoint
-        checkpoint = torch.load(checkpoint_path)
-
-        from collections import OrderedDict
-        new_state_dict = OrderedDict()
-        for k, v in checkpoint["model"].items():
-            # remove `module.` if the model was trained with DDP
-            name = k[7:] if self.ddp else k
-            new_state_dict[name] = v
-    
-        # load params
-        self.model.load_state_dict(new_state_dict)
-        self.model.eval()
-        
-        # freeze all parameters in model
-        for param in self.model.parameters():
-            param.requires_grad = False
-        
-        def compute_fx_embeds(x: torch.Tensor):
-            embed = self.model(x)
-            return embed
-        
-        #weights = [0.1,0.001,1.0,1.0,0.1,100.0]
-        self.weights = weights
-        self.transforms = []
-        
-        if audiofeatures:
-            self.audiofeatures = audiofeatures  
-            
-            self.transforms = [
-                compute_rms,
-                compute_crest_factor,
-                compute_stereo_width,
-                compute_stereo_imbalance,
-                compute_barkspectrum,
-            ]
-
-        self.transforms.append(compute_fx_embeds)
-        
- 
-        assert len(self.transforms) == len(self.weights)
-
-    def forward(self, input: torch.Tensor, target: torch.Tensor):
-        losses = {}
-        # compute embeddings
-        # input_embed = self.model(input)
-        # target_embed = self.model(target)
-
-        # # compute losses
-        # loss = self.distance(input_embed, target_embed)
-
-        # return loss
-    
-        for transform, weight in zip(self.transforms, self.weights):
-            transform_name = "_".join(transform.__name__.split("_")[1:])
-            #print(transform_name)
-            input_transform = transform(input)
-            target_transform = transform(target)
-            if transform_name == "fx_embeds":
-                val = 1-self.embed_similarity(input_transform, target_transform).mean().clamp(min=1e-8)
-                #print(val)
-            else:
-                val = torch.nn.functional.mse_loss(input_transform, target_transform)
-                #print(val)
-            losses[transform_name] = weight * val
-    
-        return losses
-    
-# if __name__ == "__main__":
-#     import torchaudio
-#     path = "/import/c4dm-datasets-ext/mtg-jamendo_wav/02/1012002.wav"
-    
-#     #input1, sr = torchaudio.load(path, channels_first = True, num_frames = 44100*10)
-    
-#     input1= torch.zeros(2,44100*10)
-#     input2 = input1
-#     #input2, sr = torchaudio.load(path, channels_first = True, num_frames = 44100*10, frame_offset = 44100*10)
-#     print(input1.shape)
-#     input1 = input1.unsqueeze(0)
-#     input2 = input2.unsqueeze(0)
-#     weights = [1.0, 0.001, 1.0, 1.0, 0.01 , 0.01]
-
-#     loss = FX_encoder_loss(weights = weights)
-#     losses = loss(input1, input2)
-#     print(losses)
-#     print(sum(losses.values()))
->>>>>>> 40e1dcd8
+        return losses